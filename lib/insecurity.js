/*
 * Copyright (c) 2014-2020 Bjoern Kimminich.
 * SPDX-License-Identifier: MIT
 */

/* jslint node: true */
const crypto = require('crypto')
const expressJwt = require('express-jwt')
const jwt = require('jsonwebtoken')
const jws = require('jws')
const sanitizeHtml = require('sanitize-html')
const sanitizeFilename = require('sanitize-filename')
const z85 = require('z85')
const utils = require('./utils')
const fs = require('fs')

const publicKey = fs.readFileSync('encryptionkeys/jwt.pub', 'utf8')
module.exports.publicKey = publicKey
const privateKey = '-----BEGIN RSA PRIVATE KEY-----\r\nMIICXAIBAAKBgQDNwqLEe9wgTXCbC7+RPdDbBbeqjdbs4kOPOIGzqLpXvJXlxxW8iMz0EaM4BKUqYsIa+ndv3NAn2RxCd5ubVdJJcX43zO6Ko0TFEZx/65gY3BE0O6syCEmUP4qbSd6exou/F+WTISzbQ5FBVPVmhnYhG/kpwt/cIxK5iUn5hm+4tQIDAQABAoGBAI+8xiPoOrA+KMnG/T4jJsG6TsHQcDHvJi7o1IKC/hnIXha0atTX5AUkRRce95qSfvKFweXdJXSQ0JMGJyfuXgU6dI0TcseFRfewXAa/ssxAC+iUVR6KUMh1PE2wXLitfeI6JLvVtrBYswm2I7CtY0q8n5AGimHWVXJPLfGV7m0BAkEA+fqFt2LXbLtyg6wZyxMA/cnmt5Nt3U2dAu77MzFJvibANUNHE4HPLZxjGNXN+a6m0K6TD4kDdh5HfUYLWWRBYQJBANK3carmulBwqzcDBjsJ0YrIONBpCAsXxk8idXb8jL9aNIg15Wumm2enqqObahDHB5jnGOLmbasizvSVqypfM9UCQCQl8xIqy+YgURXzXCN+kwUgHinrutZms87Jyi+D8Br8NY0+Nlf+zHvXAomD2W5CsEK7C+8SLBr3k/TsnRWHJuECQHFE9RA2OP8WoaLPuGCyFXaxzICThSRZYluVnWkZtxsBhW2W8z1b8PvWUE7kMy7TnkzeJS2LSnaNHoyxi7IaPQUCQCwWU4U+v4lD7uYBw00Ga/xt+7+UqFPlPVdz1yyr4q24Zxaw0LgmuEvgU5dycq8N7JxjTubX0MIRR+G9fmDBBl8=\r\n-----END RSA PRIVATE KEY-----'

exports.hash = data => crypto.createHash('md5').update(data).digest('hex')
exports.hmac = data => crypto.createHmac('sha256', 'pa4qacea4VK9t9nGv7yZtwmj').update(data).digest('hex')

exports.cutOffPoisonNullByte = str => {
  const nullByte = '%00'
  if (utils.contains(str, nullByte)) {
    return str.substring(0, str.indexOf(nullByte))
  }
  return str
}

exports.isAuthorized = () => expressJwt({ secret: this.publicKey })
exports.denyAll = () => expressJwt({ secret: '' + Math.random() })
exports.authorize = (user = {}) => jwt.sign(user, privateKey, { expiresInMinutes: 60 * 5, algorithm: 'RS256' })
exports.verify = (token) => jws.verify(token, publicKey)
exports.decode = (token) => { return jws.decode(token).payload }

exports.sanitizeHtml = html => sanitizeHtml(html)
exports.sanitizeLegacy = (input = '') => input.replace(/<(?:\w+)\W+?[\w]/gi, '')
exports.sanitizeFilename = filename => sanitizeFilename(filename)
exports.sanitizeSecure = html => {
  const sanitized = this.sanitizeHtml(html)
  if (sanitized === html) {
    return html
  } else {
    return this.sanitizeSecure(sanitized)
  }
}

exports.authenticatedUsers = {
  tokenMap: {},
  idMap: {},
  put: function (token, user) {
    this.tokenMap[token] = user
    this.idMap[user.data.id] = token
  },
  get: function (token) {
    return token ? this.tokenMap[utils.unquote(token)] : undefined
  },
  tokenOf: function (user) {
    return user ? this.idMap[user.id] : undefined
  },
  from: function (req) {
    const token = utils.jwtFrom(req)
    return token ? this.get(token) : undefined
  },
  updateFrom: function (req, user) {
    const token = utils.jwtFrom(req)
    this.put(token, user)
  }
}

exports.userEmailFrom = ({ headers }) => {
  return headers ? headers['x-user-email'] : undefined
}

exports.generateCoupon = (discount, date = new Date()) => {
  const coupon = utils.toMMMYY(date) + '-' + discount
  return z85.encode(coupon)
}

exports.discountFromCoupon = coupon => {
  if (coupon) {
    const decoded = z85.decode(coupon)
    if (decoded && hasValidFormat(decoded.toString())) {
      const parts = decoded.toString().split('-')
      const validity = parts[0]
      if (utils.toMMMYY(new Date()) === validity) {
        const discount = parts[1]
        return parseInt(discount)
      }
    }
  }
  return undefined
}

function hasValidFormat (coupon) {
  return coupon.match(/(JAN|FEB|MAR|APR|MAY|JUN|JUL|AUG|SEP|OCT|NOV|DEC)[0-9]{2}-[0-9]{2}/)
}

const redirectWhitelist = new Set([
  'https://github.com/bkimminich/juice-shop',
  'https://blockchain.info/address/1AbKfgvw9psQ41NbLi8kufDQTezwG8DRZm',
  'https://explorer.dash.org/address/Xr556RzuwX6hg5EGpkybbv5RanJoZN17kW',
  'https://etherscan.io/address/0x0f933ab9fcaaa782d0279c300d73750e1311eae6',
  'http://shop.spreadshirt.com/juiceshop',
  'http://shop.spreadshirt.de/juiceshop',
  'https://www.stickeryou.com/products/owasp-juice-shop/794',
  'http://leanpub.com/juice-shop'
])
exports.redirectWhitelist = redirectWhitelist

exports.isRedirectAllowed = url => {
  let allowed = false
  for (const allowedUrl of redirectWhitelist) {
    allowed = allowed || url.includes(allowedUrl)
  }
  return allowed
}

exports.roles = {
  customer: 'customer',
  deluxe: 'deluxe',
  accounting: 'accounting',
  admin: 'admin'
}

exports.deluxeToken = (email) => {
  const hmac = crypto.createHmac('sha256', privateKey)
  return hmac.update(email + this.roles.deluxe).digest('hex')
}

exports.isAccounting = () => {
  return (req, res, next) => {
    const decodedToken = this.verify(utils.jwtFrom(req)) && this.decode(utils.jwtFrom(req))
    if (decodedToken && decodedToken.data && decodedToken.data.role === exports.roles.accounting) {
      next()
    } else {
      res.status(403).json({ error: 'Malicious activity detected' })
    }
  }
}

exports.isDeluxe = (req) => {
<<<<<<< HEAD
  const decodedToken = this.verify(utils.jwtFrom(req))
  return decodedToken && decodedToken.data && decodedToken.data.role === exports.roles.deluxe && decodedToken.data.deluxeToken && decodedToken.data.deluxeToken === this.deluxeToken(decodedToken.data.email)
=======
  const decodedToken = this.verify(utils.jwtFrom(req)) && this.decode(utils.jwtFrom(req))
  return decodedToken && decodedToken.data && decodedToken.data.role === exports.roles.deluxe
>>>>>>> f9aee966
}

exports.isCustomer = (req) => {
  const decodedToken = this.verify(utils.jwtFrom(req)) && this.decode(utils.jwtFrom(req))
  return decodedToken && decodedToken.data && decodedToken.data.role === exports.roles.customer
}

exports.appendUserId = () => {
  return (req, res, next) => {
    try {
      req.body.UserId = this.authenticatedUsers.tokenMap[utils.jwtFrom(req)].data.id
      next()
    } catch (error) {
      res.status(401).json({ status: 'error', message: error })
    }
  }
}

exports.updateAuthenticatedUsers = () => (req, res, next) => {
  const token = utils.jwtFrom(req) || req.cookies.token
  if (token) {
    jwt.verify(token, publicKey, (err, decoded) => {
      if (err === null) {
        if (this.authenticatedUsers.get(token) === undefined) {
          this.authenticatedUsers.put(token, decoded)
          res.cookie('token', token)
        }
      }
    })
  }
  next()
}<|MERGE_RESOLUTION|>--- conflicted
+++ resolved
@@ -142,13 +142,8 @@
 }
 
 exports.isDeluxe = (req) => {
-<<<<<<< HEAD
-  const decodedToken = this.verify(utils.jwtFrom(req))
+  const decodedToken = this.verify(utils.jwtFrom(req)) && this.decode(utils.jwtFrom(req))
   return decodedToken && decodedToken.data && decodedToken.data.role === exports.roles.deluxe && decodedToken.data.deluxeToken && decodedToken.data.deluxeToken === this.deluxeToken(decodedToken.data.email)
-=======
-  const decodedToken = this.verify(utils.jwtFrom(req)) && this.decode(utils.jwtFrom(req))
-  return decodedToken && decodedToken.data && decodedToken.data.role === exports.roles.deluxe
->>>>>>> f9aee966
 }
 
 exports.isCustomer = (req) => {
