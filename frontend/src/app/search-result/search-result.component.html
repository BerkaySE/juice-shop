--- conflicted
+++ resolved
@@ -11,13 +11,10 @@
       <div *ngIf="confirmation" style="margin-top:5px;">
         <p class="confirmation">{{ confirmation }}</p>
       </div>
-<<<<<<< HEAD
       <div *ngIf="error" style="margin-top:5px;">
         <p class="error">{{error?.error}}</p>
       </div>
-=======
       <div id="search-result-heading"></div>
->>>>>>> 38e5d61f
     </div>
     <div *ngIf=" !emptyState; else emptyResult">
       <mat-grid-list #table (window:resize)="onResize($event)" [cols]="breakpoint" gutterSize="30px">
