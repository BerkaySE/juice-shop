<div fxLayout="column" fxLayoutGap="10px" class="main-wrapper">
    <div>
       <div fxLayout="row" fxLayoutGap="10px" fxLayout.lt-md="column">
          <mat-card class="mat-elevation-z6" fxFlex="60%">
             <div>
                <h1 class="confirmation" translate>THANKS_FOR_PURCHASE</h1>
                <div translate>PURCHASE_COMMENT_PREFIX <a routerLink="/track-order" translate>TITLE_TRACK_ORDERS</a> PURCHASE_COMMENT_SUFFIX</div>
             </div>
          </mat-card>
          <mat-card class="mat-elevation-z6" fxFlex="40%">
             <div  *ngIf="address">
               <span *ngIf="orderDetails.eta !== '?' && orderDetails.eta !== undefined"><div class="confirmation" translate [translateParams]="{'numberdays': orderDetails.eta}">ESTIMATED_TIME_OF_DELIVERY</div></span>
               <div><b translate>LABEL_DELIVERY_ADDRESS</b></div>
               <div>{{address?.fullName}}</div>
               <div>{{address?.streetAddress}}, {{address?.city}}, {{address?.state}}, {{address?.zipCode}}</div>
               <div>{{address?.country}}</div>
               <div><span translate>PHONE_NUMBER</span> {{address?.mobileNum}}</div>
             </div>
          </mat-card>
       </div>
    </div>
    <div class="mat-elevation-z6 table-container custom-slate">
       <div class="heading">
            <span class="heading-text">{{"ORDER_SUMMARY" | translate}}</span>
            <span fxFlex></span>
            <button mat-icon-button aria-label="Print order confirmation" matTooltip="{{ 'PRINT_ORDER_CONFIRMATION' | translate }}" matTooltipPosition="below"
            (click)= "openConfirmationPDF()">
               <mat-icon>
                  note
               </mat-icon>
            </button>
       </div>
       <mat-table [dataSource]="dataSource">
         <ng-container matColumnDef="product">
             <mat-header-cell *matHeaderCellDef translate>LABEL_PRODUCT</mat-header-cell>
             <mat-cell *matCellDef="let element">{{element.name}} </mat-cell>
             <mat-footer-cell *matFooterCellDef></mat-footer-cell>
          </ng-container>
          <ng-container matColumnDef="price">
             <mat-header-cell *matHeaderCellDef translate>LABEL_PRICE</mat-header-cell>
             <mat-cell *matCellDef="let element">{{element.price}}&curren;</mat-cell>
             <mat-footer-cell *matFooterCellDef></mat-footer-cell>
          </ng-container>
          <ng-container matColumnDef="quantity">
             <mat-header-cell *matHeaderCellDef translate>LABEL_QUANTITY</mat-header-cell>
             <mat-cell *matCellDef="let element">
                <span>{{element.quantity}}</span>
             </mat-cell>
             <mat-footer-cell *matFooterCellDef>
                <table class="mat-table">
                   <tr class="mat-row">
                      <td translate>ITEMS</td>
                   </tr>
                   <tr class="mat-row">
                      <td translate>DELIVERY</td>
                   </tr>
                   <tr class="mat-row">
                      <td translate>PROMOTION</td>
                   </tr>
                   <tr class="mat-row">
                      <td translate>LABEL_TOTAL_PRICE</td>
                   </tr>
                </table>
             </mat-footer-cell>
          </ng-container>
          <ng-container matColumnDef="total price">
             <mat-header-cell *matHeaderCellDef translate>LABEL_TOTAL_PRICE</mat-header-cell>
             <mat-cell *matCellDef="let element" class="price-align">{{ (element.total).toFixed(2) }}&curren;</mat-cell>
             <mat-footer-cell *matFooterCellDef>
                <table class="price-align">
                   <tr class="mat-row">
<<<<<<< HEAD
                      <td>{{ orderDetails.itemTotal?.toFixed(2) }}</td>
=======
                      <td>{{ orderDetails.totalPrice?.toFixed(2) }}&curren;</td>
>>>>>>> 84bd2ddb
                   </tr>
                   <tr class="mat-row">
                      <td>{{ deliveryPrice.toFixed(2) }}&curren;</td>
                   </tr>
                   <tr class="mat-row">
                      <td>{{ promotionalDiscount.toFixed(2) }}&curren;</td>
                   </tr>
                   <tr class="mat-row">
<<<<<<< HEAD
                      <td>{{ orderDetails.totalPrice?.toFixed(2) }}</td>
=======
                      <td>{{ (orderDetails.totalPrice + deliveryPrice - promotionalDiscount)?.toFixed(2) }}&curren;</td>
>>>>>>> 84bd2ddb
                   </tr>
                </table>
             </mat-footer-cell>
          </ng-container>
          <mat-header-row *matHeaderRowDef="tableColumns"></mat-header-row>
          <mat-row *matRowDef="let row; columns: tableColumns;"></mat-row>
          <mat-footer-row mat-footer-row *matFooterRowDef="tableColumns"></mat-footer-row>
       </mat-table>
    </div>

    <div>
        <mat-card class="mat-elevation-z6">
          <div translate [translateParams]="{'bonus': orderDetails.bonus}">BONUS_POINTS_COUNT</div>
        </mat-card>
    </div>
</div><|MERGE_RESOLUTION|>--- conflicted
+++ resolved
@@ -69,11 +69,7 @@
              <mat-footer-cell *matFooterCellDef>
                 <table class="price-align">
                    <tr class="mat-row">
-<<<<<<< HEAD
                       <td>{{ orderDetails.itemTotal?.toFixed(2) }}</td>
-=======
-                      <td>{{ orderDetails.totalPrice?.toFixed(2) }}&curren;</td>
->>>>>>> 84bd2ddb
                    </tr>
                    <tr class="mat-row">
                       <td>{{ deliveryPrice.toFixed(2) }}&curren;</td>
@@ -82,11 +78,7 @@
                       <td>{{ promotionalDiscount.toFixed(2) }}&curren;</td>
                    </tr>
                    <tr class="mat-row">
-<<<<<<< HEAD
                       <td>{{ orderDetails.totalPrice?.toFixed(2) }}</td>
-=======
-                      <td>{{ (orderDetails.totalPrice + deliveryPrice - promotionalDiscount)?.toFixed(2) }}&curren;</td>
->>>>>>> 84bd2ddb
                    </tr>
                 </table>
              </mat-footer-cell>
