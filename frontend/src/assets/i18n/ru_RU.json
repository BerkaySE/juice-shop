{
  "LANGUAGE": "Pусский",
  "NAV_SEARCH": "Поиск",
  "SEARCH_PLACEHOLDER": "Поиск...",
  "NAV_COMPLAIN": "Пожаловаться?",
  "TITLE_LOGIN": "Вход",
  "MANDATORY_EMAIL": "Пожалуйста, введите эл. адрес.",
  "MANDATORY_PASSWORD": "Пожалуйста, введите пароль.",
  "LABEL_EMAIL": "Эл. адрес",
  "LABEL_PASSWORD": "Пароль",
  "BTN_LOGIN": "Войти в систему",
  "BTN_GOOGLE_LOGIN": "Войти через Google",
  "REMEMBER_ME": "Запомнить меня",
  "NO_CUSTOMER": "У вас еще нет учетной записи?",
  "TITLE_REGISTRATION": "Регистрация",
  "INVALID_EMAIL": "Эл. адрес неверен.",
  "SECURITY_ANSWER": "Answer",
  "MANDATORY_PASSWORD_REPEAT": "Пожалуйста, повторите свой пароль.",
  "INVALID_PASSWORD_LENGTH": "Длина пароля должна быть {{length}} символов.",
  "LABEL_PASSWORD_REPEAT": "Повторить пароль",
  "PASSWORDS_NOT_MATCHING": "Passwords do not match",
  "BTN_REGISTER": "Зарегистрироваться",
  "CONFIRM_REGISTER": "Registration completed successfully. You can now log in.",
  "TITLE_LOGOUT": "Выход",
  "CONFIRM_LOGGED_OUT": "Вы вышли из системы.",
  "TITLE_CONTACT": "Contact",
  "MANDATORY_COMMENT": "Поле комментария не должно быть пустым.",
  "INVALID_COMMENT_LENGTH": "Длина комментария должна быть {{length}} символов.",
  "MANDATORY_RATING": "Оцени.",
  "MANDATORY_CAPTCHA": "Please enter the result of the CAPTCHA.",
  "LABEL_AUTHOR": "Автор",
  "LABEL_COMMENT": "Комментарий",
  "LABEL_RATING": "Рейтинг",
<<<<<<< HEAD
  "LABEL_WHAT_IS": "What is",
=======
  "LABEL_WHAT_IS": "Что такое",
>>>>>>> a494dd78
  "BTN_SUBMIT": "Отправить",
  "TITLE_ABOUT": "О нас",
  "SECTION_CORPORATE_HISTORY": "Корпоративная история & политика",
  "SECTION_CUSTOMER_FEEDBACK": "Отзывы клиентов",
  "SECTION_SOCIAL_MEDIA": "Присоединяйтесь к нам в социальных сетях",
  "LINK_TERMS_OF_USE": "Прочти наши скучные условия пользования, если тебе интересна такая хрень.",
  "TITLE_ADMINISTRATION": "Администрирование",
  "SECTION_USER": "Зарегистрированные пользователи",
  "LABEL_USER": "Пользователь",
  "LABEL_CREATED_AT": "Создан",
  "LABEL_UPDATED_AT": "Обновлен",
  "BTN_CLOSE": "Закрыть",
  "TITLE_SEARCH_RESULTS": "Результаты поиска",
  "TITLE_ALL_PRODUCTS": "Все товары",
  "BASKET_ADD_SAME_PRODUCT": "{{product}} ещё раз добавлен в корзину.",
  "BASKET_ADD_PRODUCT": "{{product}} добавлен в корзину.",
  "LABEL_PRODUCT": "Продукт",
  "LABEL_PRODUCT_ORDERED": "Заказанные товары",
  "LABEL_EXPECTED_DELIVERY": "Ожидаемая дата доставки",
  "LABEL_DAYS": "Дни",
  "LABEL_NAME": "Название",
  "LABEL_DESCRIPTION": "Описание",
  "LABEL_PRICE": "Цена",
  "LABEL_BONUS": "Bonus",
  "LABEL_IMAGE": "Картинка",
  "TITLE_BASKET": "Корзина",
  "LABEL_QUANTITY": "Количество",
  "LABEL_TOTAL_PRICE": "Итого",
  "CHECKOUT_FOR_BONUS_POINTS": "You will gain {{bonus}} Bonus Points from this order!",
  "BTN_CHECKOUT": "Оформить заказ",
  "BTN_CREDIT_CARD": "Кредитная карта",
  "INVALID_COUPON_LENGTH": "Код купона должен быть {{length}} символов.",
  "LABEL_COUPON": "Код купона",
  "FOLLOW_FOR_MONTHLY_COUPONS": "Нужен код купона? Подпишись на нас на <a href='{{twitter}}' target='_blank'>Twitter</a> или <a href='{{facebook}}' target='_blank'>Facebook</a> и будешь получать ежемесячные купоны и другой спам!",
  "BTN_REDEEM": "Использовать",
  "THANKS_FOR_SUPPORT": "Благодарим за поддержку {{juiceshop}}!",
  "THANKS_FOR_SUPPORT_CUSTOMIZED": "Благодарим за поддержку проекта с открытым исходным кодом {{appname}}!",
  "LABEL_PAYMENT": "Оплата",
  "LABEL_MERCHANDISE": "Товары",
  "OFFICIAL_MERCHANDISE_STORES": "Официальные магазины одежды, кружек и наклеек {{juiceshop}}!",
  "OFFICIAL_MERCHANDISE_STORES_CUSTOMIZED": "Официальный магазин одежды, кружек, наклеек и наклеек проекта с открытым исходным кодом, стоящим за {{appname}}!",
  "DISCOUNT_APPLIED": "Ваша скидка {{discount}}% будет учтён при оформлении заказа.",
  "TITLE_CHANGE_PASSWORD": "Сменить пароль",
  "MANDATORY_CURRENT_PASSWORD": "Пожалуйста, укажите ваш текущий пароль.",
  "MANDATORY_NEW_PASSWORD": "Пожалуйста, укажите ваш новый пароль.",
  "LABEL_CURRENT_PASSWORD": "Текущий пароль",
  "LABEL_NEW_PASSWORD": "Новый пароль",
  "LABEL_REPEAT_NEW_PASSWORD": "Повторите новый пароль",
  "BTN_CHANGE": "Измененить",
  "LABEL_CAPTCHA": "CAPTCHA",
  "ENTER_CAPTCHA": "Enter CAPTCHA",
  "CAPTCHA_NOT_LOADED_ERROR": "Unfortunately the CAPTCHA could not be loaded. Please try again!",
  "TITLE_COMPLAIN": "Подать жалобу",
  "MANDATORY_MESSAGE": "Поле сообщения не должно быть пустым.",
  "INVALID_MESSAGE_LENGTH": "Длина текста должна быть {{length}} символов.",
  "INVALID_FILE_SIZE": "Файл слишком велик. Допускается максимум {{size}}.",
  "INVALID_FILE_TYPE": "Запрещённый тип файла. Допускается только {{type}}.",
  "LABEL_CUSTOMER": "Покупатель",
  "LABEL_MESSAGE": "Сообщение",
  "LABEL_INVOICE": "Счёт",
  "TITLE_SCORE_BOARD": "Таблица результатов",
  "LABEL_DIFFICULTY": "Сложность",
  "LABEL_CATEGORY": "Category",
  "LABEL_CHALLENGES": "Испытания",
  "LABEL_STATUS": "Статус",
  "STATUS_UNSOLVED": "нерешено",
  "STATUS_SOLVED": "решено",
  "STATUS_UNAVAILABLE": "недоступный",
  "CALL_FOR_CONTRIBUTIONS": "Есть идея для нового задания? Нашёл уязвимость, которая здесь не отслеживается? Дай нам знать через <a href='http://gitter.im/bkimminich/juice-shop'><i class='fab fa-gitter'></i>Gitter.im</a> чат или открой новую проблему на <a href='https://github.com/bkimminich/juice-shop/issues'><i class='fab fa-github'></i>GitHub</a>!",
  "CHALLENGE_SOLVED": "Ты успешно решил задачу: {{challenge}}",
  "INVALID_CONTINUE_CODE": "Неправильный код.",
  "CONFIRM_LOGGED_IN_VIA_OAUTH2": "Ты вошёл в систему через OAuth 2.0.",
  "HOME_LINK_MESSAGE": "Если ты не был автоматически перенаправлен, нажми здесь: {{home}}",
  "TITLE_BITCOIN_ADDRESS": "Биткойн-адрес",
  "TITLE_DASH_ADDRESS": "DASH-адрес",
  "TITLE_ETHER_ADDRESS": "Адрес кошелька эфириум",
  "NOTIFICATION_RESEND_INSTRUCTIONS": "Click to repeat the notification containing the solution-code for this challenge.",
  "COPY_TO_CLIPBOARD": "Копировать в буфер",
  "COPY_SUCCESS": "Скопировано!",
  "NAV_RECYCLE": "Recycle",
  "TITLE_RECYCLE": "Request Recycling Box",
  "LABEL_REQUESTOR": "Requestor",
  "LABEL_RECYCLE_QUANTITY": "Quantity",
  "LABEL_DELIVERY_ADDRESS": "Адрес доставки",
  "LABEL_PICKUP_ADDRESS": "Pickup Address",
  "INVALID_ADDRESS_LENGTH": "Address length must be {{length}} characters.",
  "INVALID_QUANTITY": "Quantity must be {{range}} liters.",
  "MANDATORY_ADDRESS": "Please provide an address.",
  "MANDATORY_QUANTITY": "Please provide a quantity.",
  "IN_LITERS_PLACEHOLDER": "...in liters",
  "REQUEST_PICKUP": "Please pickup at above address instead of sending a recycle box.",
  "LABEL_PICKUP_DATE": "Pickup Date",
  "SECTION_RECYCLING": "Recycling Requests",
  "LABEL_ADDRESS": "Адрес",
  "SECTION_PRESS_JUICE_RESPONSIBLY": "You hug trees. We save money. Win-win!",
  "LABEL_SECURITY_QUESTION": "Security Question",
  "CANNOT_BE_CHANGED_LATER": "This cannot be changed later!",
  "MANDATORY_SECURITY_QUESTION": "Please select a security question.",
  "MANDATORY_SECURITY_ANSWER": "Please provide an answer to your security question.",
  "FORGOT_PASSWORD": "Забыли пароль?",
  "TITLE_FORGOT_PASSWORD": "Forgot Password",
  "NOTIFICATION_SERVER_STARTED": "The server has been restarted",
  "AUTO_RESTORED_PROGRESS": "Your previous hacking progress has been restored automatically.",
  "AUTO_RESTORE_PROGRESS_FAILED": "Restoring your previous hacking progress failed: {{error}}",
  "RESET_HACKING_PROGRESS": "Delete cookie to clear hacking progress",
  "RESTART_REQUIRED": "You now have to manually restart the application to start over!",
  "LABEL_EDIT_REVIEW": "Edit Review",
  "LABEL_REVIEW": "Review",
  "LABEL_REVIEWS": "Reviews",
  "LABEL_ADD_REVIEW_FOR_PRODUCT": "Add a review for this product",
  "LABEL_NO_REVIEWS": "No Reviews",
  "TITLE_TOKENSALE": "Token Sale",
  "SECTION_ICO": "Initial Coin Offering for <strong><i class='fab fa-bitcoin'></i> {{juicycoin}}</strong>",
  "ICO_FAQ": "FAQ about our ICO",
  "SECTION_WHITEPAPER": "Whitepaper",
  "WHITEPAPER_REFERENCES": "Instead of reinventing the square coin, we just refer to existing brilliant whitepapers!",
  "SECTION_SALES_PITCH": "Convincing ICO Sales Pitch",
  "GIVE_US_ALL_YOUR_MONEY": "Give us all your money.",
  "ICO_FAQ_QUESTION": "Can I really get rich with <strong><i class='fab fa-bitcoin'></i> {{juicycoin}}</strong>?",
  "ICO_FAQ_ANSWER": "Of course you can! We would never lie to you!",
  "TITLE_TRACK_ORDERS": "Track Orders",
  "LABEL_ORDER_ID": "№ Заказа",
  "BTN_TRACK": "Track",
  "LAST_LOGIN_IP": "Last Login IP",
  "BTN_EDIT": "Изменить",
  "INVALID_DATE": "Please provide a valid date.",
  "SECURITY_ANSWER_PLACEHOLDER": "Answer to your security question",
  "MANDATORY_ORDER_ID": "Please provide an Order ID.",
  "BTN_SHOW_SOLVED": "Show solved",
  "TITLE_TWO_FACTOR_AUTH_ENTER": "Enter the 6 digit token from your 2FA app",
  "LABEL_TWO_FACTOR_AUTH_TOKEN": "2FA Token",
  "CONFIRM_2FA_SETUP": "Setup of Two-Factor Authentication successfully completed.",
  "CONFIRM_2FA_DISABLE": "Two-Factor Authentication has been removed.",
  "INVALID_TWO_FACTOR_AUTH_TOKEN": "The token appears to be invalid.",
  "UNAUTHORIZED_PAGE_ACCESS_ERROR": "You are not allowed to access this page!",
  "TITLE_PRIVACY_POLICY": "Privacy Policy",
  "TITLE_TWO_FACTOR_AUTHENTICATION": "Two Factor Authentication",
  "TITLE_REQUEST_DATA_EXPORT": "Request Data Export",
  "PRIVACY_AND_SECURITY": "Privacy & Security",
  "MENU": "Menu",
  "LABEL_OR": "or",
  "COMPANY": "Company",
  "ADD_BASKET": "Add to Basket",
  "BTN_SHOW_ALL": "Show all",
  "BTN_HIDE_ALL": "Hide all",
  "TYPE_THESE_LETTERS": "Type these {{length}} letters",
  "BTN_REQUEST": "Request",
  "EXPORT_LABEL": "Export Format",
  "ACCOUNT": "Account",
  "TITLE_TWO_FACTOR_AUTH_CONFIG": "2FA Configuration",
  "LABEL_CONFIRM_CURRENT_PASSWORD": "Confirm your current password",
  "LABEL_INITIAL_2FA_TOKEN": "Initial token from your authenticator",
  "INITIAL_CODE": "Initial Code",
  "2FA_ENTER_CODE_PLACEHOLDER": "Please enter your 2FA Code",
  "INITIAL_CODE_PLACEHOLDER": "Please enter your initial code",
  "2FA_AUTH_SETUP_INSTRUCTIONS": "Secure your account with an additional factor. Scan the QR code into an authenticator app supporting TOTP (e.g. Google Authenticator) to get started.",
  "2FA_SETUP_ERROR": "Failed to change 2FA setup. Check if you entered your password (and token) correctly.",
  "2FA_SUCCESSFUL_SETUP": "You have enabled 2FA for your account. Thank you for taking the time to keep your juices safe!",
  "REMOVE_TWO_FACTOR_AUTH": "Remove 2FA from your account",
  "BTN_REMOVE": "Remove",
  "MANDATORY_REVIEW": "Please provide a review text.",
  "WRITE_REVIEW": "Write a review",
  "WRITE_REVIEW_PLACEHOLDER": "What did you like or dislike?",
  "EMPTY_REVIEW_LIST": "There is no review for this product yet.",
  "EMPTY_SEARCH_RESULT": "Try adjusting your search to find what you're looking for.",
  "NO_SEARCH_RESULT": "No results found",
  "DATA_SUBJECT_TITLE": "Request Data Erasure",
  "GDPR_HEADING": "Data Erasure Request (Art. 17 GDPR)",
  "GDPR_MESSAGE": "We take data security, customer privacy, and legal compliance very serious. In accordance with GDPR we allow you to request complete erasure of your account and any associated data.",
  "DELETE_DATA_LABEL": "Delete User Data",
  "CONFIRM_ERASURE_REQUEST": "Sorry to see you leave! Your erasure request will be processed shortly.",
  "INFO_HACKING_INSTRUCTOR": "Start an interactive hacking tutorial for this challenge.",
  "WELCOME_BANNER_TITLE": "Welcome to {{appname}}!",
  "BTN_DISMISS": "Dismiss",
  "WELCOME_BANNER_DESCRIPTION": "<p>Being a web application with a vast number of intended security vulnerabilities, the <strong>{{appname}}</strong> is supposed to be the opposite of a best practice or template application for web developers: It is an awareness, training, demonstration and exercise tool for security risks in modern web applications. The <strong>{{appname}}</strong> is an open-source project hosted by the non-profit <a href='https://owasp.org' target='_blank'>Open Web Application Security Project (OWASP)</a> and is developed and maintained by volunteers. Check out the link below for more information and documentation on the project.</p><h1><a href='http://owasp-juice.shop' target='_blank'>http://owasp-juice.shop</a></h1>",
  "SIDENAV_HINT": "Open side menu",
  "LANGUAGE_SEL_HINT": "Choose language",
  "BTN_SAVE": "Save",
  "LABEL_RESULT": "Result",
  "IP_ADDRESS": "IP Address:"
}<|MERGE_RESOLUTION|>--- conflicted
+++ resolved
@@ -31,11 +31,7 @@
   "LABEL_AUTHOR": "Автор",
   "LABEL_COMMENT": "Комментарий",
   "LABEL_RATING": "Рейтинг",
-<<<<<<< HEAD
-  "LABEL_WHAT_IS": "What is",
-=======
   "LABEL_WHAT_IS": "Что такое",
->>>>>>> a494dd78
   "BTN_SUBMIT": "Отправить",
   "TITLE_ABOUT": "О нас",
   "SECTION_CORPORATE_HISTORY": "Корпоративная история & политика",
