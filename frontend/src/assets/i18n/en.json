{
  "LANGUAGE": "English",
  "NAV_SEARCH": "Search",
  "SEARCH_PLACEHOLDER": "Search...",
  "NAV_COMPLAIN": "Complain?",
  "TITLE_LOGIN": "Login",
  "MANDATORY_EMAIL": "Please provide an email address.",
  "MANDATORY_PASSWORD": "Please provide a password.",
  "LABEL_EMAIL": "Email",
  "LABEL_PASSWORD": "Password",
  "BTN_LOGIN": "Log in",
  "BTN_GOOGLE_LOGIN": "Log in with Google",
  "REMEMBER_ME": "Remember me",
  "NO_CUSTOMER": "Not yet a customer?",
  "TITLE_REGISTRATION": "User Registration",
  "INVALID_EMAIL": "Email address is not valid.",
  "SECURITY_ANSWER": "Answer",
  "MANDATORY_PASSWORD_REPEAT": "Please repeat your password.",
  "INVALID_PASSWORD_LENGTH": "Password must be {{length}} characters long.",
  "LABEL_PASSWORD_REPEAT": "Repeat Password",
  "PASSWORDS_NOT_MATCHING": "Passwords do not match",
  "BTN_REGISTER": "Register",
  "CONFIRM_REGISTER": "Registration completed successfully. You can now log in.",
  "TITLE_LOGOUT": "Logout",
  "CONFIRM_LOGGED_OUT": "You have been logged out.",
  "TITLE_CONTACT": "Contact",
  "MANDATORY_COMMENT": "Please provide a comment.",
  "INVALID_COMMENT_LENGTH": "Comment length must be {{length}} characters.",
  "MANDATORY_RATING": "Please provide a rating.",
  "MANDATORY_CAPTCHA": "Please solve the CAPTCHA to prove you are a real person.",
  "LABEL_AUTHOR": "Author",
  "LABEL_COMMENT": "Comment",
  "LABEL_RATING": "Rating",
  "LABEL_CAPTCHA": "What is",
  "BTN_SUBMIT": "Submit",
  "TITLE_ABOUT": "About Us",
  "SECTION_CORPORATE_HISTORY": "Corporate History & Policy",
  "SECTION_CUSTOMER_FEEDBACK": "Customer Feedback",
  "SECTION_SOCIAL_MEDIA": "Follow us on Social Media",
  "LINK_TERMS_OF_USE": "Check out our boring terms of use if you are interested in such lame stuff.",
  "TITLE_ADMINISTRATION": "Administration",
  "SECTION_USER": "Registered Users",
  "LABEL_USER": "User",
  "LABEL_CREATED_AT": "Created at",
  "LABEL_UPDATED_AT": "Updated at",
  "BTN_CLOSE": "Close",
  "TITLE_SEARCH_RESULTS": "Search Results",
  "TITLE_ALL_PRODUCTS": "All Products",
  "BASKET_ADD_SAME_PRODUCT": "Added another {{product}} to basket.",
  "BASKET_ADD_PRODUCT": "Placed {{product}} into basket.",
  "LABEL_PRODUCT": "Product",
  "LABEL_PRODUCT_ORDERED": "Ordered products",
  "LABEL_EXPECTED_DELIVERY": "Expected Delivery",
  "LABEL_DAYS": "Days",
  "LABEL_NAME": "Name",
  "LABEL_DESCRIPTION": "Description",
  "LABEL_PRICE": "Price",
  "LABEL_BONUS": "Bonus",
  "LABEL_IMAGE": "Image",
  "TITLE_BASKET": "Your Basket",
  "LABEL_QUANTITY": "Quantity",
  "LABEL_TOTAL_PRICE": "Total Price",
  "CHECKOUT_FOR_BONUS_POINTS": "You will gain {{bonus}} Bonus Points from this order!",
  "BTN_CHECKOUT": "Checkout",
  "BTN_CREDIT_CARD": "Credit Card",
  "INVALID_COUPON_LENGTH": "Coupon code must be {{length}} characters long.",
  "LABEL_COUPON": "Coupon",
  "FOLLOW_FOR_MONTHLY_COUPONS": "Need a coupon code? Follow us on <a href='{{twitter}}' target='_blank'>Twitter</a> or <a href='{{facebook}}' target='_blank'>Facebook</a> for monthly coupons and other spam!",
  "BTN_REDEEM": "Redeem",
  "THANKS_FOR_SUPPORT": "Thank you for supporting {{juiceshop}}!",
  "THANKS_FOR_SUPPORT_CUSTOMIZED": "Thank you for supporting the open source project behind {{appname}}!",
  "LABEL_PAYMENT": "Payment",
  "LABEL_MERCHANDISE": "Merchandise",
  "OFFICIAL_MERCHANDISE_STORES": "Official stores for {{juiceshop}} apparel, mugs and stickers!",
  "OFFICIAL_MERCHANDISE_STORES_CUSTOMIZED": "Official stores for apparel, mugs and stickers of the open source project behind {{appname}}!",
  "DISCOUNT_APPLIED": "Your discount of {{discount}}% will be applied during checkout.",
  "TITLE_CHANGE_PASSWORD": "Change Password",
  "MANDATORY_CURRENT_PASSWORD": "Please provide your current password.",
  "MANDATORY_NEW_PASSWORD": "Please provide your new password.",
  "LABEL_CURRENT_PASSWORD": "Current Password",
  "LABEL_NEW_PASSWORD": "New Password",
  "LABEL_REPEAT_NEW_PASSWORD": "Repeat New Password",
  "BTN_CHANGE": "Change",
  "TITLE_COMPLAIN": "File Complaint",
  "MANDATORY_MESSAGE": "Please provide a text.",
  "INVALID_MESSAGE_LENGTH": "Text length must be {{length}} characters.",
  "INVALID_FILE_SIZE": "File too large. Maximum {{size}} allowed.",
  "INVALID_FILE_TYPE": "Forbidden file type. Only {{type}} allowed.",
  "LABEL_CUSTOMER": "Customer",
  "LABEL_MESSAGE": "Message",
  "LABEL_INVOICE": "Invoice",
  "TITLE_SCORE_BOARD": "Score Board",
  "LABEL_DIFFICULTY": "Difficulty",
  "LABEL_CATEGORY": "Category",
  "LABEL_CHALLENGES": "Challenges",
  "LABEL_STATUS": "Status",
  "STATUS_UNSOLVED": "unsolved",
  "STATUS_SOLVED": "solved",
  "STATUS_UNAVAILABLE": "unavailable",
  "CALL_FOR_CONTRIBUTIONS": "Got an idea for a new challenge? Found a vulnerability that is not tracked here? Let us know via <a href='http://gitter.im/bkimminich/juice-shop'><i class='fab fa-gitter'></i>Gitter.im</a> community chat or by opening a <a href='https://github.com/bkimminich/juice-shop/issues'><i class='fab fa-github'></i>GitHub</a> issue!",
  "CHALLENGE_SOLVED": "You successfully solved a challenge: {{challenge}}",
  "INVALID_CONTINUE_CODE": "Invalid continue code.",
  "CONFIRM_LOGGED_IN_VIA_OAUTH2": "You have been logged in via OAuth 2.0 provider.",
  "HOME_LINK_MESSAGE": "If you are not automatically redirected, please click here: {{home}}",
  "TITLE_BITCOIN_ADDRESS": "Bitcoin Address",
  "TITLE_DASH_ADDRESS": "Dash Address",
  "TITLE_ETHER_ADDRESS": "Ether Address",
  "NOTIFICATION_RESEND_INSTRUCTIONS": "Click to repeat the notification containing the solution-code for this challenge.",
  "COPY_TO_CLIPBOARD": "Copy to clipboard",
  "COPY_SUCCESS": "Copied!",
  "NAV_RECYCLE": "Recycle",
  "TITLE_RECYCLE": "Request Recycling Box",
  "LABEL_REQUESTOR": "Requestor",
  "LABEL_RECYCLE_QUANTITY": "Quantity",
  "LABEL_DELIVERY_ADDRESS": "Delivery Address",
  "LABEL_PICKUP_ADDRESS": "Pickup Address",
  "INVALID_ADDRESS_LENGTH": "Address length must be {{length}} characters.",
  "INVALID_QUANTITY": "Quantity must be {{range}} liters.",
  "MANDATORY_ADDRESS": "Please provide an address.",
  "MANDATORY_QUANTITY": "Please provide a quantity.",
  "IN_LITERS_PLACEHOLDER": "...in liters",
  "REQUEST_PICKUP": "Please pickup at above address instead of sending a recycle box.",
  "LABEL_PICKUP_DATE": "Pickup Date",
  "SECTION_RECYCLING": "Recycling Requests",
  "LABEL_ADDRESS": "Address",
  "SECTION_PRESS_JUICE_RESPONSIBLY": "You hug trees. We save money. Win-win!",
  "LABEL_SECURITY_QUESTION": "Security Question",
  "CANNOT_BE_CHANGED_LATER": "This cannot be changed later!",
  "MANDATORY_SECURITY_QUESTION": "Please select a security question.",
  "MANDATORY_SECURITY_ANSWER": "Please provide an answer to your security question.",
  "FORGOT_PASSWORD": "Forgot your password?",
  "TITLE_FORGOT_PASSWORD": "Forgot Password",
  "NOTIFICATION_SERVER_STARTED": "The server has been restarted",
  "AUTO_RESTORED_PROGRESS": "Your previous hacking progress has been restored automatically.",
  "AUTO_RESTORE_PROGRESS_FAILED": "Restoring your previous hacking progress failed: {{error}}",
  "RESET_HACKING_PROGRESS": "Delete cookie to clear hacking progress",
  "RESTART_REQUIRED": "You now have to manually restart the application to start over!",
  "LABEL_EDIT_REVIEW": "Edit Review",
  "LABEL_REVIEW": "Review",
  "LABEL_REVIEWS": "Reviews",
  "LABEL_ADD_REVIEW_FOR_PRODUCT": "Add a review for this product",
  "LABEL_NO_REVIEWS": "No Reviews",
  "TITLE_TOKENSALE": "Token Sale",
  "SECTION_ICO": "Initial Coin Offering for <strong><i class='fab fa-bitcoin'></i> {{juicycoin}}</strong>",
  "ICO_FAQ": "FAQ about our ICO",
  "SECTION_WHITEPAPER": "Whitepaper",
  "WHITEPAPER_REFERENCES": "Instead of reinventing the square coin, we just refer to existing brilliant whitepapers!",
  "SECTION_SALES_PITCH": "Convincing ICO Sales Pitch",
  "GIVE_US_ALL_YOUR_MONEY": "Give us all your money.",
  "ICO_FAQ_QUESTION": "Can I really get rich with <strong><i class='fab fa-bitcoin'></i> {{juicycoin}}</strong>?",
  "ICO_FAQ_ANSWER": "Of course you can! We would never lie to you!",
  "TITLE_TRACK_ORDERS": "Track Orders",
  "LABEL_ORDER_ID": "Order ID",
  "BTN_TRACK": "Track",
  "LAST_LOGIN_IP": "Last Login IP",
  "BTN_EDIT": "Edit",
  "INVALID_DATE": "Please provide a valid date.",
  "SECURITY_ANSWER_PLACEHOLDER": "Answer to your security question",
  "MANDATORY_ORDER_ID": "Please provide an Order ID.",
  "BTN_SHOW_SOLVED": "Show solved",
  "TITLE_TWO_FACTOR_AUTH_ENTER": "Enter the 6 digit token from your 2FA app",
  "LABEL_TWO_FACTOR_AUTH_TOKEN": "2FA Token",
  "INVALID_TWO_FACTOR_AUTH_TOKEN": "The token appears to be invalid.",
  "UNAUTHORIZED_PAGE_ACCESS_ERROR": "You are not allowed to access this page!",
  "TITLE_PRIVACY_POLICY": "Privacy Policy",
  "TITLE_TWO_FACTOR_AUTHENTICATION": "Two Factor Authentication",
  "TITLE_REQUEST_DATA_EXPORT": "Request Data Export",
  "PRIVACY_AND_SECURITY": "Privacy & Security",
  "MENU": "Menu",
  "LABEL_OR": "or",
  "COMPANY": "Company",
  "ADD_BASKET": "Add to Basket",
  "BTN_SHOW_ALL": "Show all",
  "BTN_HIDE_ALL": "Hide all",
  "TYPE_THESE_LETTERS": "Type these {{length}} letters",
  "BTN_REQUEST": "Request",
  "EXPORT_LABEL": "Export Format",
  "ACCOUNT": "Account",
  "TITLE_TWO_FACTOR_AUTH_CONFIG": "2FA Configuration",
  "LABEL_CONFIRM_CURRENT_PASSWORD": "Confirm your current password",
  "LABEL_INITIAL_2FA_TOKEN": "Initial token from your authenticator",
  "2FA_AUTH_SETUP_INSTRUCTIONS": "Secure your account with an additional factor. Scan the QR code into an authenticator app supporting TOTP (e.g. Google Authenticator) to get started.",
  "2FA_SETUP_ERROR": "Failed to change 2FA setup. Check if you entered your password (and token) correctly.",
  "2FA_SUCCESSFUL_SETUP": "You have enabled 2FA for your account. Thank you for taking the time to keep your juices safe!",
  "REMOVE_TWO_FACTOR_AUTH": "Remove 2FA from your account",
  "BTN_REMOVE": "Remove",
  "MANDATORY_REVIEW": "Please provide a review text.",
  "WRITE_REVIEW": "Write a review",
  "WRITE_REVIEW_PLACEHOLDER": "What did you like or dislike?",
  "EMPTY_REVIEW_LIST": "There is no review for this product yet.",
  "EMPTY_SEARCH_RESULT": "Try adjusting your search to find what you're looking for.",
  "NO_SEARCH_RESULT": "No results found",
  "DATA_SUBJECT_TITLE": "Request Data Erasure",
  "GDPR_HEADING": "Data Erasure Request (Art. 17 GDPR)",
  "GDPR_MESSAGE": "We take data security, customer privacy, and legal compliance very serious. In accordance with GDPR we allow you to request complete erasure of your account and any associated data.",
  "DELETE_DATA_LABEL": "Delete User Data",
<<<<<<< HEAD
  "ADD_NEW_ADDRESS": "Add New Address",
  "LABEL_COUNTRY": "Country",
  "ENTER_NAME_HERE": "Please enter your name here.",
  "ENTER_COUNTRY_HERE": "Please enter your country here.",
  "LABEL_MOBILE_NUMBER": "Mobile Number",
  "ENTER_NUMBER_HERE": "Please enter your mobile number here.",
  "LABEL_PIN_CODE": "Pin Code",
  "ENTER_PIN_HERE": "Please enter your pin code here.",
  "ENTER_ADDRESS_HERE": "Please enter your address here.",
  "LABEL_CITY": "City",
  "ENTER_CITY_HERE": "Please enter your city here.",
  "LABEL_STATE": "State",
  "ENTER_STATE_HERE": "Please enter your state here.",
  "LABEL_GO_BACK": "Go Back",
  "TITLE_SELECT_ADDRESS": "Select an address",
  "USE_THIS_ADDRESS": "Use this address",
  "BTN_DELETE": "Delete",
  "MANDATORY_COUNTRY": "Please provide a country.",
  "MANDATORY_NAME": "Please provide a name.",
  "MANDATORY_NUMBER": "Please provide a mobile number.",
  "MANDATORY_PIN_CODE": "Please provide a pin code.",
  "MANDATORY_CITY": "Please provide a city.",
  "INVALID_NUMBER": "Mobile number must be in the range: {{range}}.",
  "UNAUTHORIZED_ACCESS_ERROR": "Please login to view this page.",
=======
  "CONFIRM_ERASURE_REQUEST": "Sorry to see you leave! Your erasure request will be processed shortly.",
>>>>>>> 090ce385
  "INFO_HACKING_INSTRUCTOR": "Start an interactive hacking tutorial for this challenge.",
  "WELCOME_BANNER_TITLE":"Welcome to {{appname}}!",
  "BTN_DISMISS": "Dismiss",
  "WELCOME_BANNER_DESCRIPTION": "<p>Being a web application with a vast number of intended security vulnerabilities, the <strong>{{appname}}</strong> is supposed to be the opposite of a best practice or template application for web developers: It is an awareness, training, demonstration and exercise tool for security risks in modern web applications. The <strong>{{appname}}</strong> is an open-source project hosted by the non-profit <a href='https://owasp.org' target='_blank'>Open Web Application Security Project (OWASP)</a> and is developed and maintained by volunteers. Check out the link below for more information and documentation on the project.</p><h1><a href='http://owasp-juice.shop' target='_blank'>http://owasp-juice.shop</a></h1>",
  "SIDENAV_HINT": "Open side menu",
  "LANGUAGE_SEL_HINT": "Choose language"
}<|MERGE_RESOLUTION|>--- conflicted
+++ resolved
@@ -194,7 +194,6 @@
   "GDPR_HEADING": "Data Erasure Request (Art. 17 GDPR)",
   "GDPR_MESSAGE": "We take data security, customer privacy, and legal compliance very serious. In accordance with GDPR we allow you to request complete erasure of your account and any associated data.",
   "DELETE_DATA_LABEL": "Delete User Data",
-<<<<<<< HEAD
   "ADD_NEW_ADDRESS": "Add New Address",
   "LABEL_COUNTRY": "Country",
   "ENTER_NAME_HERE": "Please enter your name here.",
@@ -219,9 +218,7 @@
   "MANDATORY_CITY": "Please provide a city.",
   "INVALID_NUMBER": "Mobile number must be in the range: {{range}}.",
   "UNAUTHORIZED_ACCESS_ERROR": "Please login to view this page.",
-=======
   "CONFIRM_ERASURE_REQUEST": "Sorry to see you leave! Your erasure request will be processed shortly.",
->>>>>>> 090ce385
   "INFO_HACKING_INSTRUCTOR": "Start an interactive hacking tutorial for this challenge.",
   "WELCOME_BANNER_TITLE":"Welcome to {{appname}}!",
   "BTN_DISMISS": "Dismiss",
