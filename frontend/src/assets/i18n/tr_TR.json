{
  "LANGUAGE": "Türkçe",
  "NAV_SEARCH": "Ara",
  "SEARCH_PLACEHOLDER": "Ara...",
  "NAV_COMPLAIN": "Şikayet?",
  "TITLE_LOGIN": "Giriş",
  "MANDATORY_EMAIL": "Lütfen bir eposta adresi giriniz.",
  "MANDATORY_PASSWORD": "Lütfen bir parola giriniz.",
  "LABEL_EMAIL": "Eposta",
  "LABEL_PASSWORD": "Parola",
  "BTN_LOGIN": "Giriş yap",
  "BTN_GOOGLE_LOGIN": "Google ile giriş yapın",
  "REMEMBER_ME": "Beni hatırla",
  "NO_CUSTOMER": "Henüz müşteri değil misiniz?",
  "TITLE_REGISTRATION": "Kullanıcı kaydı",
  "INVALID_EMAIL": "Eposta adresi geçerli değil.",
  "SECURITY_ANSWER": "Answer",
  "MANDATORY_PASSWORD_REPEAT": "Lütfen parolanızı tekrar edin.",
  "INVALID_PASSWORD_LENGTH": "Parolanız {{length}} karakter uzunluğunda olmalıdır.",
  "LABEL_PASSWORD_REPEAT": "Parolayı tekrarla",
  "PASSWORDS_NOT_MATCHING": "Parolalar eşleşmiyor",
  "BTN_REGISTER": "Kayıt ol",
  "CONFIRM_REGISTER": "Registration completed successfully. You can now log in.",
  "TITLE_LOGOUT": "Çıkış yap",
  "CONFIRM_LOGGED_OUT": "Oturumunuz kapatıldı.",
  "TITLE_CONTACT": "Contact",
  "MANDATORY_COMMENT": "Lütfen bir yorum giriniz.",
  "INVALID_COMMENT_LENGTH": "Yorum uzunluğu {{length}} karakter olmalıdır.",
  "MANDATORY_RATING": "Lütfen bir derecelendirme veriniz.",
  "MANDATORY_CAPTCHA": "Please enter the result of the CAPTCHA.",
  "LABEL_AUTHOR": "Yazar",
  "LABEL_COMMENT": "Yorum",
  "LABEL_RATING": "Derecelendirme",
<<<<<<< HEAD
  "LABEL_WHAT_IS": "What is",
=======
  "LABEL_WHAT_IS": "Nedir",
>>>>>>> a494dd78
  "BTN_SUBMIT": "Gönder",
  "TITLE_ABOUT": "Hakkımızda",
  "SECTION_CORPORATE_HISTORY": "Tarihçe ve İlkeler",
  "SECTION_CUSTOMER_FEEDBACK": "Müşteri Geri Bildirimleri",
  "SECTION_SOCIAL_MEDIA": "Bizi sosyal medyada takip edin",
  "LINK_TERMS_OF_USE": "Böyle sıkıcı şeyler ile ilgileniyorsanız sıkıcı kullanım koşullarımıza göz atın.",
  "TITLE_ADMINISTRATION": "Yönetim",
  "SECTION_USER": "Kayıtlı Kullanıcılar",
  "LABEL_USER": "Kullanıcı",
  "LABEL_CREATED_AT": "Oluşturulma Tarihi",
  "LABEL_UPDATED_AT": "Güncellenme Tarihi",
  "BTN_CLOSE": "Kapat",
  "TITLE_SEARCH_RESULTS": "Arama Sonuçları",
  "TITLE_ALL_PRODUCTS": "Tüm Ürünler",
  "BASKET_ADD_SAME_PRODUCT": "Sepete başka bir {{product}} eklendi.",
  "BASKET_ADD_PRODUCT": "Sepete {{product}} konuldu.",
  "LABEL_PRODUCT": "Ürün",
  "LABEL_PRODUCT_ORDERED": "Sipariş edilmiş ürünler",
  "LABEL_EXPECTED_DELIVERY": "Beklenen Teslimat",
  "LABEL_DAYS": "Gün",
  "LABEL_NAME": "Adı",
  "LABEL_DESCRIPTION": "Açıklama",
  "LABEL_PRICE": "Fiyat",
  "LABEL_BONUS": "Bonus",
  "LABEL_IMAGE": "Resim",
  "TITLE_BASKET": "Sepetiniz",
  "LABEL_QUANTITY": "Adet",
  "LABEL_TOTAL_PRICE": "Toplam Fiyat",
  "CHECKOUT_FOR_BONUS_POINTS": "Bu siparişten {{bonus}} Bonus Puan kazanacaksınız!",
  "BTN_CHECKOUT": "Sepeti Onayla",
  "BTN_CREDIT_CARD": "Kredi Kartı",
  "INVALID_COUPON_LENGTH": "İndirim kodu {{length}} karakter uzunluğunda olmalıdır.",
  "LABEL_COUPON": "İndirim Kodu",
  "FOLLOW_FOR_MONTHLY_COUPONS": "İndirim koduna mı ihtiyacınız var? Aylık indirim kodları ve diğer spamler için bizi <a href='{{twitter}}' target='_blank'>Twitter</a> ya da <a href='{{facebook}}' target='_blank'>Facebook</a>'tan takip edin!",
  "BTN_REDEEM": "Kullan",
  "THANKS_FOR_SUPPORT": "{{juiceshop}}'u desteklediğiniz için teşekkür ederiz!",
  "THANKS_FOR_SUPPORT_CUSTOMIZED": "{{appname}} arkasından açık kaynak projeyi desteklediğiniz için teşekkür ederiz!",
  "LABEL_PAYMENT": "Ödeme",
  "LABEL_MERCHANDISE": "Ürünler",
  "OFFICIAL_MERCHANDISE_STORES": "{{juiceshop}} kıyafetleri, kupaları ve çıkartmaları için resmi mağaza!",
  "OFFICIAL_MERCHANDISE_STORES_CUSTOMIZED": "{{appname}} arkasında, açık kaynak proje için kıyafet, kupa, etiket için resmi mağazalar!",
  "DISCOUNT_APPLIED": "%{{discount}} indirim satın alma sırasında uygulanacaktır.",
  "TITLE_CHANGE_PASSWORD": "Parola Değiştir",
  "MANDATORY_CURRENT_PASSWORD": "Lütfen mevcut parolanızı giriniz.",
  "MANDATORY_NEW_PASSWORD": "Lütfen yeni parolanızı giriniz.",
  "LABEL_CURRENT_PASSWORD": "Mevcut Parola",
  "LABEL_NEW_PASSWORD": "Yeni Parola",
  "LABEL_REPEAT_NEW_PASSWORD": "Yeni Parolayı tekrarlayın",
  "BTN_CHANGE": "Değiştir",
  "LABEL_CAPTCHA": "CAPTCHA",
  "ENTER_CAPTCHA": "Enter CAPTCHA",
  "CAPTCHA_NOT_LOADED_ERROR": "Unfortunately the CAPTCHA could not be loaded. Please try again!",
  "TITLE_COMPLAIN": "Şikayet Oluştur",
  "MANDATORY_MESSAGE": "Lütfen bir metin giriniz.",
  "INVALID_MESSAGE_LENGTH": "Metin uzunluğu {{length}} karakter olmalıdır.",
  "INVALID_FILE_SIZE": "Dosya çok büyük. Maksimum izin verilen {{size}}.",
  "INVALID_FILE_TYPE": "Yasak dosya türü. Sadece {{type}} izni var.",
  "LABEL_CUSTOMER": "Müşteri",
  "LABEL_MESSAGE": "Mesaj",
  "LABEL_INVOICE": "Fatura",
  "TITLE_SCORE_BOARD": "Puan Tahtası",
  "LABEL_DIFFICULTY": "Zorluk derecesi",
  "LABEL_CATEGORY": "Category",
  "LABEL_CHALLENGES": "Görevler",
  "LABEL_STATUS": "Durumu",
  "STATUS_UNSOLVED": "çözülmemiş",
  "STATUS_SOLVED": "çözülmüş",
  "STATUS_UNAVAILABLE": "kullanım dışı",
  "CALL_FOR_CONTRIBUTIONS": "Yeni bir soru fikriniz mi var? Burada geçmeyen bir zafiyet mi buldunuz? <a href='http://gitter.im/bkimminich/juice-shop'><i class='fab fa-gitter'></i>Gitter.im</a> topluluğunda sohbet yoluyla veya bir <a href='https://github.com/bkimminich/juice-shop/issues'><i class='fab fa-github'></i>GitHub</a> sorunu açarak bize bildirin!",
  "CHALLENGE_SOLVED": "Başarılı bir şekilde soruyu çözdünüz: {{challenge}}",
  "INVALID_CONTINUE_CODE": "Geçersiz devam kodu.",
  "CONFIRM_LOGGED_IN_VIA_OAUTH2": "OAuth 2.0 sağlayıcısı üzerinden çıkış yaptınız.",
  "HOME_LINK_MESSAGE": "Otomatik olarak yönlendirilmediyseniz, buraya tıklayınız:{{home}}",
  "TITLE_BITCOIN_ADDRESS": "Bitcoin adresi",
  "TITLE_DASH_ADDRESS": "Dash adresi",
  "TITLE_ETHER_ADDRESS": "Ether adresi",
  "NOTIFICATION_RESEND_INSTRUCTIONS": "Bu sorunun cevap-kodunu içeren uyarıyı görmek için tıklayın.",
  "COPY_TO_CLIPBOARD": "Panoya Kopyala",
  "COPY_SUCCESS": "Kopyalandı!",
  "NAV_RECYCLE": "Geri dönüşüm",
  "TITLE_RECYCLE": "Geri dönüşüm kutusu isteği",
  "LABEL_REQUESTOR": "Talep eden",
  "LABEL_RECYCLE_QUANTITY": "Miktar",
  "LABEL_DELIVERY_ADDRESS": "Teslimat Adresi",
  "LABEL_PICKUP_ADDRESS": "Paket alım Adresi",
  "INVALID_ADDRESS_LENGTH": "Adres uzunluğu {{length}} karakter olmalıdır.",
  "INVALID_QUANTITY": "Miktarın {{range}} litre olması gerekir.",
  "MANDATORY_ADDRESS": "Lütfen bir adres belirtiniz.",
  "MANDATORY_QUANTITY": "Lütfen bir miktar belirtiniz.",
  "IN_LITERS_PLACEHOLDER": "... litre",
  "REQUEST_PICKUP": "Geri dönüşüm kutusu göndermek yerine lütfen yukarıdaki adresten gelip alın.",
  "LABEL_PICKUP_DATE": "Alım Tarihi",
  "SECTION_RECYCLING": "Geri dönüşüm İsteği",
  "LABEL_ADDRESS": "Adres",
  "SECTION_PRESS_JUICE_RESPONSIBLY": "Siz ağaçlara sarılın. Biz de para kazanalım. Kazan-kazan!",
  "LABEL_SECURITY_QUESTION": "Güvenlik Sorusu",
  "CANNOT_BE_CHANGED_LATER": "Bu daha sonra değiştirilemez!",
  "MANDATORY_SECURITY_QUESTION": "Lütfen bir güvenlik sorusu seçiniz.",
  "MANDATORY_SECURITY_ANSWER": "Lütfen güvenlik sorunuza bir cevap belirtiniz.",
  "FORGOT_PASSWORD": "Parolanı mı unuttun?",
  "TITLE_FORGOT_PASSWORD": "Parolamı unuttum",
  "NOTIFICATION_SERVER_STARTED": "Sunucu tekrar başlatıldı",
  "AUTO_RESTORED_PROGRESS": "Önceki hackleme durumunuz otomatik olarak yeniden yüklendi.",
  "AUTO_RESTORE_PROGRESS_FAILED": "Hackleme durumunuz yeniden yüklenirken bir hata oluştu: {{error}}",
  "RESET_HACKING_PROGRESS": "Hackleme durumunuzu silmek için çerezi siliniz",
  "RESTART_REQUIRED": "Şimdi baştan başlamak için uygulamayı tekrar başlatmanız gerekli!",
  "LABEL_EDIT_REVIEW": "Değerlendirmeyi Düzenle",
  "LABEL_REVIEW": "Değerlendir",
  "LABEL_REVIEWS": "Değerlendirmeler",
  "LABEL_ADD_REVIEW_FOR_PRODUCT": "Bu ürün için bir değerlendirme ekle",
  "LABEL_NO_REVIEWS": "Değerlendirme bulunamadı",
  "TITLE_TOKENSALE": "Token satışı",
  "SECTION_ICO": "<strong><i class='fab fa-bitcoin'></i> {{juicycoin}}</strong> için ilk para teklifi",
  "ICO_FAQ": "ICO hakkında SSS",
  "SECTION_WHITEPAPER": "Tanıtım Yazıları",
  "WHITEPAPER_REFERENCES": "Kare şeklindeki parayı yeniden icat etmek yerine, var olan güzel makalelere atıfta bulunuyoruz!",
  "SECTION_SALES_PITCH": "İkna edici ICO Satış Aralığı",
  "GIVE_US_ALL_YOUR_MONEY": "Bütün paranı bize ver.",
  "ICO_FAQ_QUESTION": "<strong><i class='fab fa-bitcoin'></i> {{juicycoin}}</strong> ile gerçekten zengin olabilir miyim?",
  "ICO_FAQ_ANSWER": "Tabiki yapabilirsin, sana asla yalan söylemeyiz!",
  "TITLE_TRACK_ORDERS": "Siparişleri İzle",
  "LABEL_ORDER_ID": "Sipariş ID'si",
  "BTN_TRACK": "Rota",
  "LAST_LOGIN_IP": "Son Giriş IP'si",
  "BTN_EDIT": "Düzenle",
  "INVALID_DATE": "Lütfen Geçerli Bir Tarih Giriniz.",
  "SECURITY_ANSWER_PLACEHOLDER": "Güvenlik sorularını cevapla",
  "MANDATORY_ORDER_ID": "Lütfen bir sipariş numarası giriniz.",
  "BTN_SHOW_SOLVED": "Çözülenleri göster",
  "TITLE_TWO_FACTOR_AUTH_ENTER": "2FA uygulamanızdaki 6 haneli kodu girin",
  "LABEL_TWO_FACTOR_AUTH_TOKEN": "2 Adımlı Doğrulama Kodu",
  "CONFIRM_2FA_SETUP": "Setup of Two-Factor Authentication successfully completed.",
  "CONFIRM_2FA_DISABLE": "Two-Factor Authentication has been removed.",
  "INVALID_TWO_FACTOR_AUTH_TOKEN": "Kodunuz geçersiz.",
  "UNAUTHORIZED_PAGE_ACCESS_ERROR": "Bu sayfaya erişim izniniz yok!",
  "TITLE_PRIVACY_POLICY": "Gizlilik Politikası",
  "TITLE_TWO_FACTOR_AUTHENTICATION": "İki adımlı Kimlik Doğrulama",
  "TITLE_REQUEST_DATA_EXPORT": "Veri Dışa Aktarımı İste",
  "PRIVACY_AND_SECURITY": "Gizlilik&Güvenlik",
  "MENU": "Menü",
  "LABEL_OR": "or",
  "COMPANY": "Company",
  "ADD_BASKET": "Add to Basket",
  "BTN_SHOW_ALL": "Tümünü göster",
  "BTN_HIDE_ALL": "Tümünü gizle",
  "TYPE_THESE_LETTERS": "Harfleri giriniz {{length}}",
  "BTN_REQUEST": "İstek",
  "EXPORT_LABEL": "Dışa Aktarma Biçimi",
  "ACCOUNT": "Hesap",
  "TITLE_TWO_FACTOR_AUTH_CONFIG": "2FA Konfigürasyonu",
  "LABEL_CONFIRM_CURRENT_PASSWORD": "Parolanızı onaylayın",
  "LABEL_INITIAL_2FA_TOKEN": "Kimlik doğrulayıcınızdan ilk token",
  "INITIAL_CODE": "Initial Code",
  "2FA_ENTER_CODE_PLACEHOLDER": "Please enter your 2FA Code",
  "INITIAL_CODE_PLACEHOLDER": "Please enter your initial code",
  "2FA_AUTH_SETUP_INSTRUCTIONS": "Hesabınızı ek bir adım ile güvenli hale getirin. Başlangıç icin TOTP'yi (örn. Google Authenticator) destekleyen bir kimlik doğrulayıcı ile QR kodunuzu tarayın.",
  "2FA_SETUP_ERROR": "2FA kurulumu değiştirilemedi. Şifrenizi (ve kodunuzu) doğru girip girmediğinizi kontrol edin.",
  "2FA_SUCCESSFUL_SETUP": "Hesabınız için 2FA'yı etkinleştirdiniz. Juice'lerinizi güvende tutmak için zaman ayırdığınız için teşekkür ederiz!",
  "REMOVE_TWO_FACTOR_AUTH": "İki adımlı kimlik doğrulamayı kaldır",
  "BTN_REMOVE": "Kaldır",
  "MANDATORY_REVIEW": "Please provide a review text.",
  "WRITE_REVIEW": "Write a review",
  "WRITE_REVIEW_PLACEHOLDER": "What did you like or dislike?",
  "EMPTY_REVIEW_LIST": "There is no review for this product yet.",
  "EMPTY_SEARCH_RESULT": "Try adjusting your search to find what you're looking for.",
  "NO_SEARCH_RESULT": "No results found",
  "DATA_SUBJECT_TITLE": "Veri temizliği iste",
  "GDPR_HEADING": "Veri Temizleme İsteği (Art. 17 GDPR)",
  "GDPR_MESSAGE": "Veri güvenliği, müşteri gizliliği ve yasal uyumu çok ciddiye alıyoruz. GDPR uyarınca, hesabınızın ve ilgili verilerin tamamen silinmesini istemenize izin veriyoruz.",
  "DELETE_DATA_LABEL": "Kullanıcı verilerini sil",
  "CONFIRM_ERASURE_REQUEST": "Sorry to see you leave! Your erasure request will be processed shortly.",
  "INFO_HACKING_INSTRUCTOR": "Start an interactive hacking tutorial for this challenge.",
  "WELCOME_BANNER_TITLE": "Welcome to {{appname}}!",
  "BTN_DISMISS": "Dismiss",
  "WELCOME_BANNER_DESCRIPTION": "<p>Being a web application with a vast number of intended security vulnerabilities, the <strong>{{appname}}</strong> is supposed to be the opposite of a best practice or template application for web developers: It is an awareness, training, demonstration and exercise tool for security risks in modern web applications. The <strong>{{appname}}</strong> is an open-source project hosted by the non-profit <a href='https://owasp.org' target='_blank'>Open Web Application Security Project (OWASP)</a> and is developed and maintained by volunteers. Check out the link below for more information and documentation on the project.</p><h1><a href='http://owasp-juice.shop' target='_blank'>http://owasp-juice.shop</a></h1>",
  "SIDENAV_HINT": "Open side menu",
  "LANGUAGE_SEL_HINT": "Choose language",
  "BTN_SAVE": "Save",
  "LABEL_RESULT": "Result",
  "IP_ADDRESS": "IP Address:"
}<|MERGE_RESOLUTION|>--- conflicted
+++ resolved
@@ -31,11 +31,7 @@
   "LABEL_AUTHOR": "Yazar",
   "LABEL_COMMENT": "Yorum",
   "LABEL_RATING": "Derecelendirme",
-<<<<<<< HEAD
-  "LABEL_WHAT_IS": "What is",
-=======
   "LABEL_WHAT_IS": "Nedir",
->>>>>>> a494dd78
   "BTN_SUBMIT": "Gönder",
   "TITLE_ABOUT": "Hakkımızda",
   "SECTION_CORPORATE_HISTORY": "Tarihçe ve İlkeler",
