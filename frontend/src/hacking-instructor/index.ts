--- conflicted
+++ resolved
@@ -10,24 +10,16 @@
 import { DomXssInstruction } from './challenges/localXss'
 import { ScoreBoardInstruction } from './challenges/scoreBoard'
 import { PrivacyPolicyInstruction } from './challenges/privacyPolicy'
-<<<<<<< HEAD
-=======
 import { LoginJimInstruction } from './challenges/loginJim'
 import { ViewBasketInstruction } from './challenges/viewBasket'
->>>>>>> 2a84255a
 
 const challengeInstructions: ChallengeInstruction[] = [
   ScoreBoardInstruction,
   LoginAdminInstruction,
-<<<<<<< HEAD
-  DomXssInstruction,
-  PrivacyPolicyInstruction
-=======
   LoginJimInstruction,
   DomXssInstruction,
   PrivacyPolicyInstruction,
   ViewBasketInstruction
->>>>>>> 2a84255a
 ]
 
 export interface ChallengeInstruction {
