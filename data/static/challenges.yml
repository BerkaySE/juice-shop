-
  name: 'Score Board'
  category: 'Security through Obscurity'
  description: 'Find the carefully hidden ''Score Board'' page.'
  difficulty: 1
  hint: 'Try to find a reference or clue behind the scenes. Or simply guess what URL the Score Board might have.'
  hintUrl: 'https://bkimminich.gitbooks.io/pwning-owasp-juice-shop/content/part2/score-board.html#find-the-carefully-hidden-score-board-page'
  key: scoreBoardChallenge
-
  name: 'Email Leak'
  category: 'Sensitive Data Exposure'
  description: 'Perform an unwanted information disclosure by accessing data cross-domain.'
  difficulty: 5
  hint: 'Try to find and attack an endpoint that responds with user information. SQL Injection is not the solution here.'
  hintUrl: 'https://bkimminich.gitbooks.io/pwning-owasp-juice-shop/content/part2/sensitive-data-exposure.html#perform-an-unwanted-information-disclosure-by-accessing-data-cross-domain'
  key: emailLeakChallenge
-
  name: 'Error Handling'
  category: 'Security Misconfiguration'
  description: 'Provoke an error that is not very gracefully handled.'
  difficulty: 1
  hint: 'Try to submit bad input to forms. Alternatively tamper with URL paths or parameters.'
  hintUrl: 'https://bkimminich.gitbooks.io/pwning-owasp-juice-shop/content/part2/security-misconfiguration.html#provoke-an-error-that-is-not-very-gracefully-handled'
  key: errorHandlingChallenge
-
  name: 'Forged Review'
  category: 'Broken Access Control'
  description: 'Post a product review as another user or edit any user''s existing review.'
  difficulty: 3
  hint: 'Observe the flow of product review posting and editing and see if you can exploit it.'
  hintUrl: 'https://bkimminich.gitbooks.io/pwning-owasp-juice-shop/content/part2/broken-access-control.html#post-a-product-review-as-another-user-or-edit-any-users-existing-review'
  key: forgedReviewChallenge
-
  name: 'Login Admin'
  category: 'Injection'
  description: 'Log in with the administrator''s user account.'
  difficulty: 2
  hint: 'Try different SQL Injection attack patterns depending whether you know the admin''s email address or not.'
  hintUrl: 'https://bkimminich.gitbooks.io/pwning-owasp-juice-shop/content/part2/injection.html#log-in-with-the-administrators-user-account'
  key: loginAdminChallenge
-
  name: 'Login Jim'
  category: 'Injection'
  description: 'Log in with Jim''s user account.'
  difficulty: 3
  hint: 'Try cracking Jim''s password hash if you harvested it already. Alternatively, if you know Jim''s email address, try SQL Injection.'
  hintUrl: 'https://bkimminich.gitbooks.io/pwning-owasp-juice-shop/content/part2/injection.html#log-in-with-jims-user-account'
  key: loginJimChallenge
-
  name: 'Login Bender'
  category: 'Injection'
  description: 'Log in with Bender''s user account.'
  difficulty: 3
  hint: 'If you know Bender''s email address, try SQL Injection. Bender''s password hash might not help you very much.'
  hintUrl: 'https://bkimminich.gitbooks.io/pwning-owasp-juice-shop/content/part2/injection.html#log-in-with-benders-user-account'
  key: loginBenderChallenge
-
  name: 'Password Strength'
  category: 'Broken Authentication'
  description: 'Log in with the administrator''s user credentials without previously changing them or applying SQL Injection.'
  difficulty: 2
  hint: 'This one should be equally easy to a) brute force, b) crack the password hash or c) simply guess.'
  hintUrl: 'https://bkimminich.gitbooks.io/pwning-owasp-juice-shop/content/part2/broken-authentication.html#log-in-with-the-administrators-user-credentials-without-previously-changing-them-or-applying-sql-injection'
  key: weakPasswordChallenge
-
  name: 'Five-Star Feedback'
  category: 'Broken Access Control'
  description: 'Get rid of all 5-star customer feedback.'
  difficulty: 2
  hint: 'Once you found admin section of the application, this challenge is almost trivial.'
  hintUrl: 'https://bkimminich.gitbooks.io/pwning-owasp-juice-shop/content/part2/broken-access-control.html#get-rid-of-all-5-star-customer-feedback'
  key: feedbackChallenge
-
  name: 'Forged Feedback'
  category: 'Broken Access Control'
  description: 'Post some feedback in another users name.'
  difficulty: 3
  hint: 'You can solve this by tampering with the user interface or by intercepting the communication with the RESTful backend.'
  hintUrl: 'https://bkimminich.gitbooks.io/pwning-owasp-juice-shop/content/part2/broken-access-control.html#post-some-feedback-in-another-users-name'
  key: forgedFeedbackChallenge
-
  name: 'Redirects Tier 1'
  category: 'Forgotten Content'
  description: 'Let us redirect you to a donation site that went out of business.'
  difficulty: 1
  hint: 'We might have failed to take this out of our code properly.'
  hintUrl: 'https://bkimminich.gitbooks.io/pwning-owasp-juice-shop/content/part2/forgotten-content.html#let-us-redirect-you-to-a-donation-site-that-went-out-of-business'
  key: redirectGratipayChallenge
-
  name: 'Redirects Tier 2'
  category: 'Roll your own Security'
  description: 'Wherever you go, there you are.'
  difficulty: 4
  hint: 'You have to find a way to beat the whitelist of allowed redirect URLs.'
  hintUrl: 'https://bkimminich.gitbooks.io/pwning-owasp-juice-shop/content/part2/roll-your-own-security.html#wherever-you-go-there-you-are'
  key: redirectChallenge
-
  name: 'Basket Access Tier 1'
  category: 'Broken Access Control'
  description: 'View another user''s shopping basket.'
  difficulty: 2
  hint: 'Have an eye on the HTTP traffic while shopping. Alternatively try to find a client-side association of users to their basket.'
  hintUrl: 'https://bkimminich.gitbooks.io/pwning-owasp-juice-shop/content/part2/broken-access-control.html#view-another-users-shopping-basket'
  key: basketAccessChallenge
-
  name: 'Basket Access Tier 2'
  category: 'Broken Access Control'
  description: 'Put an additional product into another user''s shopping basket.'
  difficulty: 3
  hint: 'Have an eye on the HTTP traffic while placing products in the shopping basket. Changing the quantity of products already in the basket doesn''t count.'
  hintUrl: 'https://bkimminich.gitbooks.io/pwning-owasp-juice-shop/content/part2/broken-access-control.html#put-an-additional-product-into-another-users-shopping-basket'
  key: basketManipulateChallenge
-
  name: 'Payback Time'
  category: 'Improper Input Validation'
  description: 'Place an order that makes you rich.'
  difficulty: 3
  hint: 'You literally need to make the shop owe you any amount of money.'
  hintUrl: 'https://bkimminich.gitbooks.io/pwning-owasp-juice-shop/content/part2/improper-input-validation.html#place-an-order-that-makes-you-rich'
  key: negativeOrderChallenge
-
  name: 'Confidential Document'
  category: 'Sensitive Data Exposure'
  description: 'Access a confidential document.'
  difficulty: 1
  hint: 'Analyze and tamper with links in the application that deliver a file directly.'
  hintUrl: 'https://bkimminich.gitbooks.io/pwning-owasp-juice-shop/content/part2/sensitive-data-exposure.html#access-a-confidential-document'
  key: directoryListingChallenge
-
  name: 'Forgotten Developer Backup'
  category: 'Roll your own Security'
  description: 'Access a developer''s forgotten backup file.'
  difficulty: 4
  hint: 'You need to trick a security mechanism into thinking that the file you want has a valid file type.'
  hintUrl: 'https://bkimminich.gitbooks.io/pwning-owasp-juice-shop/content/part2/roll-your-own-security.html#access-a-developers-forgotten-backup-file'
  key: forgottenDevBackupChallenge
-
  name: 'Forgotten Sales Backup'
  category: 'Security Misconfiguration'
  description: 'Access a salesman''s forgotten backup file.'
  difficulty: 3
  hint: 'You need to trick a security mechanism into thinking that the file you want has a valid file type.'
  hintUrl: 'https://bkimminich.gitbooks.io/pwning-owasp-juice-shop/content/part2/security-misconfiguration.html#access-a-salesmans-forgotten-backup-file'
  key: forgottenBackupChallenge
-
  name: 'Admin Section'
  category: 'Broken Access Control'
  description: 'Access the administration section of the store.'
  difficulty: 2
  hint: 'It is just slightly harder to find than the score board link.'
  hintUrl: 'https://bkimminich.gitbooks.io/pwning-owasp-juice-shop/content/part2/broken-access-control.html#access-the-administration-section-of-the-store'
  key: adminSectionChallenge
-
  name: 'Product Tampering'
  category: 'Broken Access Control'
  description: 'Change the <code>href</code> of the link within the <a href="/#/search?q=OWASP SSL Advanced Forensic Tool (O-Saft)">OWASP SSL Advanced Forensic Tool (O-Saft)</a> product description into <i>https://owasp.slack.com</i>.'
  difficulty: 3
  hint: 'Look for one of the following: a) broken admin functionality, b) holes in RESTful API or c) possibility for SQL Injection.'
  hintUrl: 'https://bkimminich.gitbooks.io/pwning-owasp-juice-shop/content/part2/broken-access-control.html#change-the-href-of-the-link-within-the-o-saft-product-description'
  key: changeProductChallenge
-
  name: 'Vulnerable Library'
  category: 'Vulnerable Components'
  description: '<a href="/#/contact">Inform the shop</a> about a vulnerable library it is using. (Mention the exact library name and version in your comment)'
  difficulty: 4
  hint: 'Report one of two possible answers via the "Contact Us" form. Do not forget to submit the library''s version as well.'
  hintUrl: 'https://bkimminich.gitbooks.io/pwning-owasp-juice-shop/content/part2/vulnerable-components.html#inform-the-shop-about-a-vulnerable-library-it-is-using'
  key: knownVulnerableComponentChallenge
-
  name: 'Weird Crypto'
  category: 'Sensitive Data Exposure'
  description: '<a href="/#/contact">Inform the shop</a> about an algorithm or library it should definitely not use the way it does.'
  difficulty: 2
  hint: 'Report one of four possible answers via the "Contact Us" form.'
  hintUrl: 'https://bkimminich.gitbooks.io/pwning-owasp-juice-shop/content/part2/sensitive-data-exposure.html#inform-the-shop-about-an-algorithm-or-library-it-should-definitely-not-use-the-way-it-does'
  key: weirdCryptoChallenge
-
  name: 'Easter Egg Tier 1'
  category: 'Roll your own Security'
  description: 'Find the hidden <a href="http://en.wikipedia.org/wiki/Easter_egg_(media)" target="_blank">easter egg</a>.'
  difficulty: 4
  hint: 'If you solved one of the three file access challenges, you already know where to find the easter egg.'
  hintUrl: 'https://bkimminich.gitbooks.io/pwning-owasp-juice-shop/content/part2/roll-your-own-security.html#find-the-hidden-easter-egg'
  key: easterEggLevelOneChallenge
-
  name: 'Easter Egg Tier 2'
  category: 'Security through Obscurity'
  description: 'Apply some advanced cryptanalysis to find <i>the real</i> easter egg.'
  difficulty: 4
  hint: 'You might have to peel through several layers of tough-as-nails encryption for this challenge.'
  hintUrl: 'https://bkimminich.gitbooks.io/pwning-owasp-juice-shop/content/part2/security-through-obscurity.html#apply-some-advanced-cryptanalysis-to-find-the-real-easter-egg'
  key: easterEggLevelTwoChallenge
-
  name: 'Forged Coupon'
  category: 'Sensitive Data Exposure'
  description: 'Forge a coupon code that gives you a discount of at least 80%.'
  difficulty: 6
  hint: 'Try either a) a knowledgable brute force attack or b) reverse engineering or c) some research in the cloud.'
  hintUrl: 'https://bkimminich.gitbooks.io/pwning-owasp-juice-shop/content/part2/sensitive-data-exposure.html#forge-a-coupon-code-that-gives-you-a-discount-of-at-least-80'
  key: forgedCouponChallenge
-
  name: 'Upload Size'
  category: 'Improper Input Validation'
  description: 'Upload a file larger than 100 kB.'
  difficulty: 3
  hint: 'You can attach a small file to the "File Complaint" form. Investigate how this upload actually works.'
  hintUrl: 'https://bkimminich.gitbooks.io/pwning-owasp-juice-shop/content/part2/improper-input-validation.html#upload-a-file-larger-than-100-kb'
  key: uploadSizeChallenge
-
  name: 'Upload Type'
  category: 'Improper Input Validation'
  description: 'Upload a file that has no .pdf extension.'
  difficulty: 3
  hint: 'You can attach a PDF file to the "File Complaint" form. Investigate how this upload actually works.'
  hintUrl: 'https://bkimminich.gitbooks.io/pwning-owasp-juice-shop/content/part2/improper-input-validation.html#upload-a-file-that-has-no-pdf-extension'
  key: uploadTypeChallenge
-
  name: 'Arbitrary File Write'
  category: 'Vulnerable Components'
  description: 'Overwrite the <a href="/ftp/legal.md">Legal Information</a> file.'
  difficulty: 6
  hint: 'Look out for a tweet praising new functionality of the web shop.'
  hintUrl: 'https://bkimminich.gitbooks.io/pwning-owasp-juice-shop/content/part2/vulnerable-components.html#overwrite-the-legal-information-file'
  key: fileWriteChallenge
-
  name: 'Extra Language'
  category: 'Forgotten Content'
  description: 'Retrieve the language file that never made it into production.'
  difficulty: 5
  hint: 'Brute force is not the only option for this challenge, but a perfectly viable one.'
  hintUrl: 'https://bkimminich.gitbooks.io/pwning-owasp-juice-shop/content/part2/forgotten-content.html#retrieve-the-language-file-that-never-made-it-into-production'
  key: extraLanguageChallenge
-
  name: 'CAPTCHA Bypass Tier 1'
  category: 'Roll your own Security'
  description: 'Submit 10 or more customer feedbacks within 10 seconds.'
  difficulty: 3
  hint: 'After finding a CAPTCHA bypass, write a script that automates feedback submission. Or open many browser tabs and be really quick.'
  hintUrl: 'https://bkimminich.gitbooks.io/pwning-owasp-juice-shop/content/part2/roll-your-own-security.html#submit-10-or-more-customer-feedbacks-within-10-seconds'
  key: captchaBypassChallenge
-
  name: 'Zero Stars'
  category: 'Improper Input Validation'
  description: 'Give a devastating zero-star feedback to the store.'
  difficulty: 1
  hint: 'Before you invest time bypassing the API, you might want to play around with the UI a bit.'
  hintUrl: 'https://bkimminich.gitbooks.io/pwning-owasp-juice-shop/content/part2/improper-input-validation.html#give-a-devastating-zero-star-feedback-to-the-store'
  key: zeroStarsChallenge
-
  name: 'Imaginary Challenge'
  category: 'Sensitive Data Exposure'
  description: 'Solve challenge #999. Unfortunately, this challenge does not exist.'
  difficulty: 6
  hint: 'You need to trick the hacking progress persistence feature into thinking you solved challenge #999.'
  hintUrl: 'https://bkimminich.gitbooks.io/pwning-owasp-juice-shop/content/part2/sensitive-data-exposure.html#solve-challenge-999'
  key: continueCodeChallenge
-
  name: 'Login Bjoern'
  category: 'Broken Authentication'
  description: 'Log in with Bjoern''s Gmail account <i>without</i> previously changing his password, applying SQL Injection, or hacking his Google account.'
  difficulty: 4
  hint: 'The security flaw behind this challenge is 100% Juice Shop''s fault and 0% Google''s.'
  hintUrl: 'https://bkimminich.gitbooks.io/pwning-owasp-juice-shop/content/part2/broken-authentication.html#log-in-with-bjoerns-gmail-account'
  key: oauthUserPasswordChallenge
-
  name: 'Login CISO'
  category: 'Broken Authentication'
  description: 'Exploit OAuth 2.0 to log in with the Chief Information Security Officer''s user account.'
  difficulty: 5
  hint: 'Don''t try to beat Google''s OAuth 2.0 service. Rather investigate implementation flaws on Juice Shop''s end.'
  hintUrl: 'https://bkimminich.gitbooks.io/pwning-owasp-juice-shop/content/part2/broken-authentication.html#exploit-oauth-20-to-log-in-with-the-cisos-user-account'
  key: loginCisoChallenge
-
  name: 'Login Support Team'
  category: 'Security Misconfiguration'
  description: 'Log in with the support team''s original user credentials without applying SQL Injection or any other bypass.'
  difficulty: 6
  hint: 'The underlying flaw of this challenge is a lot more human error than technical weakness.'
  hintUrl: 'https://bkimminich.gitbooks.io/pwning-owasp-juice-shop/content/part2/security-misconfiguration.html#log-in-with-the-support-teams-original-user-credentials'
  key: loginSupportChallenge
-
  name: 'Login MC SafeSearch'
  category: 'Sensitive Data Exposure'
  description: 'Log in with MC SafeSearch''s original user credentials without applying SQL Injection or any other bypass.'
  difficulty: 2
  hint: 'You should listen to MC''s hit song "Protect Ya Passwordz".'
  hintUrl: 'https://bkimminich.gitbooks.io/pwning-owasp-juice-shop/content/part2/sensitive-data-exposure.html#log-in-with-mc-safesearchs-original-user-credentials'
  key: loginRapperChallenge
-
  name: 'Premium Paywall'
  category: 'Sensitive Data Exposure'
  description: '<i class="far fa-gem"></i><i class="far fa-gem"></i><i class="far fa-gem"></i><i class="far fa-gem"></i><i class="far fa-gem"></i><!--IvLuRfBJYlmStf9XfL6ckJFngyd9LfV1JaaN/KRTPQPidTuJ7FR+D/nkWJUF+0xUF07CeCeqYfxq+OJVVa0gNbqgYkUNvn//UbE7e95C+6e+7GtdpqJ8mqm4WcPvUGIUxmGLTTAC2+G9UuFCD1DUjg==--> <a href="/redirect?to=https://blockchain.info/address/1AbKfgvw9psQ41NbLi8kufDQTezwG8DRZm" target="_blank"><i class="fab fa-btc fa-sm"></i> Unlock Premium Challenge</a> to access exclusive content.'
  difficulty: 6
  hint: 'You do not have to pay anything to unlock this challenge! Nonetheless, donations are very much appreciated.'
  hintUrl: 'https://bkimminich.gitbooks.io/pwning-owasp-juice-shop/content/part2/sensitive-data-exposure.html#unlock-premium-challenge-to-access-exclusive-content'
  key: premiumPaywallChallenge
-
  name: 'Reset Jim''s Password'
  category: 'Broken Authentication'
  description: 'Reset Jim''s password via the <a href="/#/forgot-password">Forgot Password</a> mechanism with <i>the original answer</i> to his security question.'
  difficulty: 3
  hint: 'It''s hard for celebrities to pick a security question from a hard-coded list where the answer is not publicly exposed.'
  hintUrl: 'https://bkimminich.gitbooks.io/pwning-owasp-juice-shop/content/part2/broken-authentication.html#reset-jims-password-via-the-forgot-password-mechanism'
  key: resetPasswordJimChallenge
-
  name: 'Reset Bender''s Password'
  category: 'Broken Authentication'
  description: 'Reset Bender''s password via the <a href="/#/forgot-password">Forgot Password</a> mechanism with <i>the original answer</i> to his security question.'
  difficulty: 4
  hint: 'Not as trivial as Jim''s but still not too difficult with some "Futurama" background knowledge.'
  hintUrl: 'https://bkimminich.gitbooks.io/pwning-owasp-juice-shop/content/part2/broken-authentication.html#reset-benders-password-via-the-forgot-password-mechanism'
  key: resetPasswordBenderChallenge
-
  name: 'Reset Morty''s Password'
  category: 'Security Misconfiguration'
  description: 'Reset Morty''s password via the <a href="/#/forgot-password">Forgot Password</a> mechanism with <i>his obfuscated answer</i> to his security question.'
  difficulty: 5
  hint: 'Find a way to bypass the rate limiting and brute force the obfuscated answer to Morty''s security question.'
  hintUrl: 'https://bkimminich.gitbooks.io/pwning-owasp-juice-shop/content/part2/security-misconfiguration.html#reset-mortys-password-via-the-forgot-password-mechanism'
  key: resetPasswordMortyChallenge
-
  name: 'Reset Bjoern''s Password Tier 2'
  category: 'Broken Authentication'
  description: 'Reset the password of Bjoern''s internal account via the <a href="/#/forgot-password">Forgot Password</a> mechanism with <i>the original answer</i> to his security question.'
  difficulty: 5
  hint: 'Nothing a little bit of Facebook stalking couldn''t reveal. Might involve a historical twist.'
  hintUrl: 'https://bkimminich.gitbooks.io/pwning-owasp-juice-shop/content/part2/broken-authentication.html#reset-the-password-of-bjoerns-internal-account-via-the-forgot-password-mechanism'
  key: resetPasswordBjoernChallenge
-
  name: 'NoSQL Injection Tier 1'
  category: 'Injection'
  description: 'Let the server sleep for some time. (It has done more than enough hard work for you)'
  difficulty: 4
  hint: 'This challenge is essentially a stripped-down Denial of Service (DoS) attack.'
  hintUrl: 'https://bkimminich.gitbooks.io/pwning-owasp-juice-shop/content/part2/injection.html#let-the-server-sleep-for-some-time'
  key: noSqlCommandChallenge
-
  name: 'NoSQL Injection Tier 2'
  category: 'Injection'
  description: 'Update multiple product reviews at the same time.'
  difficulty: 4
  hint: 'Take a close look on how the equivalent of UPDATE-statements in MongoDB work.'
  hintUrl: 'https://bkimminich.gitbooks.io/pwning-owasp-juice-shop/content/part2/injection.html#update-multiple-product-reviews-at-the-same-time'
  key: noSqlReviewsChallenge
-
  name: 'NoSQL Injection Tier 3'
  category: 'Injection'
  description: 'All your orders are belong to us!'
  difficulty: 5
  hint: 'Take a close look on how the $where query operator works in MongoDB.'
  hintUrl: 'https://bkimminich.gitbooks.io/pwning-owasp-juice-shop/content/part2/injection.html#all-your-orders-are-belong-to-us'
  key: noSqlOrdersChallenge
-
  name: 'Retrieve Blueprint'
  category: 'Forgotten Content'
  description: 'Deprive the shop of earnings by downloading the blueprint for one of its products.'
  difficulty: 5
  hint: 'The product you might want to give a closer look is the OWASP Juice Shop Logo (3D-printed).'
  hintUrl: 'https://bkimminich.gitbooks.io/pwning-owasp-juice-shop/content/part2/forgotten-content.html#deprive-the-shop-of-earnings-by-downloading-the-blueprint-for-one-of-its-products'
  key: retrieveBlueprintChallenge
-
  name: 'Typosquatting Tier 1'
  category: 'Vulnerable Components'
  description: '<a href="/#/contact">Inform the shop</a> about a <i>typosquatting</i> trick it has become victim of. (Mention the exact name of the culprit)'
  difficulty: 4
  hint: 'This challenge has nothing to do with URLs or domains. Investigate the forgotten developer''s backup file instead.'
  hintUrl: 'https://bkimminich.gitbooks.io/pwning-owasp-juice-shop/content/part2/vulnerable-components.html#inform-the-shop-about-a-typosquatting-trick-it-has-become-victim-of'
  key: typosquattingNpmChallenge
-
  name: 'Typosquatting Tier 2'
  category: 'Vulnerable Components'
  description: '<a href="/#/contact">Inform the shop</a> about a more sneaky instance of <i>typosquatting</i> it fell for. (Mention the exact name of the culprit)'
  difficulty: 5
  hint: 'This challenge has nothing to do with URLs or domains. There is no conveniently misplaced file helping you with this one. Or is there?'
  hintUrl: 'https://bkimminich.gitbooks.io/pwning-owasp-juice-shop/content/part2/vulnerable-components.html#inform-the-shop-about-a-more-sneaky-instance-of-typosquatting-it-fell-for'
  key: typosquattingAngularChallenge
-
  name: 'JWT Issues Tier 1'
  category: 'Vulnerable Components'
  description: 'Forge an essentially unsigned JWT token that impersonates the (non-existing) user <i>jwtn3d@juice-sh.op</i>.'
  difficulty: 5
  hint: 'This challenge exploits a weird option that is supported when signing tokens with JWT.'
  hintUrl: 'https://bkimminich.gitbooks.io/pwning-owasp-juice-shop/content/part2/vulnerable-components.html#forge-an-essentially-unsigned-jwt-token'
  key: jwtTier1Challenge
-
  name: 'JWT Issues Tier 2'
  category: 'Vulnerable Components'
  description: 'Forge an almost properly RSA-signed JWT token that impersonates the (non-existing) user <i>rsa_lord@juice-sh.op</i>.'
  difficulty: 6
  hint: 'This challenge is explicitly not about acquiring the RSA private key used for JWT signing.'
  hintUrl: 'https://bkimminich.gitbooks.io/pwning-owasp-juice-shop/content/part2/vulnerable-components.html#forge-an-almost-properly-rsa-signed-jwt-token'
  key: jwtTier2Challenge
-
  name: 'Misplaced Signature File'
  category: 'Roll your own Security'
  description: 'Access a misplaced <a href="https://github.com/Neo23x0/sigma">SIEM signature</a> file.'
  difficulty: 4
  hint: 'You need to trick a security mechanism into thinking that the file you want has a valid file type.'
  hintUrl: 'https://bkimminich.gitbooks.io/pwning-owasp-juice-shop/content/part2/roll-your-own-security.html#access-a-misplaced-siem-signature-file'
  key: misplacedSignatureFileChallenge
-
  name: 'Deprecated Interface'
  category: 'Forgotten Content'
  description: 'Use a deprecated B2B interface that was not properly shut down.'
  difficulty: 2
  hint: 'The developers who disabled the interface think they could go invisible by just closing their eyes.'
  hintUrl: 'https://bkimminich.gitbooks.io/pwning-owasp-juice-shop/content/part2/forgotten-content.html#use-a-deprecated-b2b-interface-that-was-not-properly-shut-down'
  key: deprecatedInterfaceChallenge
-
  name: 'XXE Tier 1'
  category: 'XXE'
  description: 'Retrieve the content of <code>C:\Windows\system.ini</code> or <code>/etc/passwd</code> from the server.'
  difficulty: 3
  hint: 'The leverage point for this challenge is the deprecated B2B interface.'
  hintUrl: 'https://bkimminich.gitbooks.io/pwning-owasp-juice-shop/content/part2/xxe.html#retrieve-the-content-of-cwindowssystemini-or-etcpasswd-from-the-server'
  key: xxeFileDisclosureChallenge
  disabledEnv:
  - Docker
  - Heroku
-
  name: 'XXE Tier 2'
  category: 'XXE'
  description: 'Give the server something to chew on for quite a while.'
  difficulty: 5
  hint: 'It is not as easy as sending a large amount of data directly to the deprecated B2B interface.'
  hintUrl: 'https://bkimminich.gitbooks.io/pwning-owasp-juice-shop/content/part2/xxe.html#give-the-server-something-to-chew-on-for-quite-a-while'
  key: xxeDosChallenge
  disabledEnv:
  - Docker
  - Heroku
-
  name: 'RCE Tier 1'
  category: 'Insecure Deserialization'
  description: 'Perform a Remote Code Execution that would keep a less hardened application busy <em>forever</em>.'
  difficulty: 5
  hint: 'The feature you need to exploit for this challenge is not directly advertised anywhere.'
  hintUrl: 'https://bkimminich.gitbooks.io/pwning-owasp-juice-shop/content/part2/insecure-deserialization.html#perform-a-remote-code-execution-that-would-keep-a-less-hardened-application-busy-forever'
  key: rceChallenge
-
  name: 'RCE Tier 2'
  category: 'Insecure Deserialization'
  description: 'Perform a Remote Code Execution that occupies the server for a while without using infinite loops.'
  difficulty: 6
  hint: 'Your attack payload must not trigger the protection against too many iterations.'
  hintUrl: 'https://bkimminich.gitbooks.io/pwning-owasp-juice-shop/content/part2/insecure-deserialization.html#perform-a-remote-code-execution-that-occupies-the-server-for-a-while-without-using-infinite-loops'
  key: rceOccupyChallenge
-
  name: 'Blockchain Tier 1'
  category: 'Security through Obscurity'
  description: 'Learn about the Token Sale before its official announcement.'
  difficulty: 5
  hint: 'The developers truly believe in "Security through Obscurity" over actual access restrictions.'
  hintUrl: 'https://bkimminich.gitbooks.io/pwning-owasp-juice-shop/content/part2/security-through-obscurity.html#learn-about-the-token-sale-before-its-official-announcement'
  key: tokenSaleChallenge
-
  name: 'Security Policy'
  category: 'Roll your own Security'
  description: 'Behave like any "white-hat" should.'
  difficulty: 2
  hint: 'Undoubtably you want to read our security policy before conducting any research on our application.'
  hintUrl: 'https://bkimminich.gitbooks.io/pwning-owasp-juice-shop/content/part2/roll-your-own-security.html#behave-like-any-white-hat-should'
  key: securityPolicyChallenge
-
  name: 'Steganography Tier 1'
  category: 'Security through Obscurity'
  description: '<a href="/#/contact">Rat out</a> a notorious character hiding in plain sight in the shop. (Mention the exact name of the character)'
  difficulty: 4
  hint: 'No matter how good your eyes are, you will need tool assistance for this challenge.'
  hintUrl: 'https://bkimminich.gitbooks.io/pwning-owasp-juice-shop/content/part2/security-through-obscurity.html#rat-out-a-notorious-character-hiding-in-plain-sight-in-the-shop'
  key: hiddenImageChallenge
-
  name: 'Supply Chain Attack'
  category: 'Broken Authentication'
  description: '<a href="/#/contact">Inform the development team</a> about a danger to some of <em>their</em> credentials. (Send them the URL of the <em>original report</em> or the CVE of this vulnerability)'
  difficulty: 5
  hint: 'This vulnerability will not affect any customer of the shop. It is aimed exclusively at its developers.'
  hintUrl: 'https://bkimminich.gitbooks.io/pwning-owasp-juice-shop/content/part2/broken-authentication.html#inform-the-development-team-about-a-danger-to-some-of-their-credentials'
  key: supplyChainAttackChallenge
-
  name: 'Christmas Special'
  category: 'Injection'
  description: 'Order the Christmas special offer of 2014.'
  difficulty: 4
  hint: 'Find out how the application handles unavailable products and try to find a loophole.'
  hintUrl: 'https://bkimminich.gitbooks.io/pwning-owasp-juice-shop/content/part2/injection.html#order-the-christmas-special-offer-of-2014'
  key: christmasSpecialChallenge
-
  name: 'User Credentials'
  category: 'Injection'
  description: 'Retrieve a list of all user credentials via SQL Injection'
  difficulty: 4
  hint: 'Craft a UNION SELECT attack string against an endpoint that offers an unnecessary way to filter data.'
  hintUrl: 'https://bkimminich.gitbooks.io/pwning-owasp-juice-shop/content/part2/injection.html#retrieve-a-list-of-all-user-credentials-via-sql-injection'
  key: unionSqlInjectionChallenge
-
  name: 'Admin Registration'
  category: 'Improper Input Validation'
  description: 'Get registered as admin user.'
  difficulty: 3
  hint: 'Assign the unassignable.'
  hintUrl: 'https://bkimminich.gitbooks.io/pwning-owasp-juice-shop/content/part2/improper-input-validation.html#get-registered-as-admin-user'
  key: registerAdminChallenge
-
  name: 'XSS Tier 0'
  category: 'XSS'
  description: 'Perform a <i>reflected</i> XSS attack with <code>&lt;iframe src="javascript:alert(`xss`)"&gt;</code>.'
  difficulty: 1
  hint: 'Look for an input field where its content appears in the response HTML when its form is submitted.'
  hintUrl: 'https://bkimminich.gitbooks.io/pwning-owasp-juice-shop/content/part2/xss.html#perform-a-reflected-xss-attack'
  key: reflectedXssChallenge
-
  name: 'XSS Tier 1'
  category: 'XSS'
  description: 'Perform a <i>DOM</i> XSS attack with <code>&lt;iframe src="javascript:alert(`xss`)"&gt;</code>.'
  difficulty: 1
  hint: 'Look for an input field where its content appears in the HTML when its form is submitted.'
  hintUrl: 'https://bkimminich.gitbooks.io/pwning-owasp-juice-shop/content/part2/xss.html#perform-a-reflected-xss-attack'
  key: localXssChallenge
-
  name: 'XSS Tier 2'
  category: 'XSS'
  description: 'Perform a <i>persisted</i> XSS attack with <code>&lt;iframe src="javascript:alert(`xss`)"&gt;</code> bypassing a <i>client-side</i> security mechanism.'
  difficulty: 3
  hint: 'Only some input fields validate their input. Even less of these are persisted in a way where their content is shown on another screen.'
  hintUrl: 'https://bkimminich.gitbooks.io/pwning-owasp-juice-shop/content/part2/xss.html#perform-a-persisted-xss-attack-bypassing-a-client-side-security-mechanism'
  key: persistedXssChallengeUser
-
  name: 'XSS Tier 3'
  category: 'XSS'
  description: 'Perform a <i>persisted</i> XSS attack with <code>&lt;iframe src="javascript:alert(`xss`)"&gt;</code> without using the frontend application at all.'
  difficulty: 3
  hint: 'You need to work with the server-side API directly. Try different HTTP verbs on different entities exposed through the API.'
  hintUrl: 'https://bkimminich.gitbooks.io/pwning-owasp-juice-shop/content/part2/xss.html#perform-a-persisted-xss-attack-without-using-the-frontend-application-at-all'
  key: restfulXssChallenge
-
  name: 'XSS Tier 4'
  category: 'XSS'
  description: 'Perform a <i>persisted</i> XSS attack with <code>&lt;iframe src="javascript:alert(`xss`)"&gt;</code> bypassing a <i>server-side</i> security mechanism.'
  difficulty: 4
  hint: 'The "Comment" field in the "Contact Us" screen is where you want to put your focus on.'
  hintUrl: 'https://bkimminich.gitbooks.io/pwning-owasp-juice-shop/content/part2/xss.html#perform-a-persisted-xss-attack-bypassing-a-server-side-security-mechanism'
  key: persistedXssChallengeFeedback
-
  name: 'Change Bender''s Password'
  category: 'Broken Authentication'
  description: 'Change Bender''s password into <i>slurmCl4ssic</i> without using SQL Injection or Forgot Password.'
  difficulty: 5
  hint: 'In previous releases this challenge was wrongly accused of being based on CSRF.'
  hintUrl: 'https://bkimminich.gitbooks.io/pwning-owasp-juice-shop/content/part2/broken-authentication.html#change-benders-password-into-slurmcl4ssic-without-using-sql-injection-or-forgot-password'
  key: changePasswordBenderChallenge
-
  name: 'XSS Tier 5'
  category: 'XSS'
  description: 'Perform a <i>persisted</i> XSS attack with <code>&lt;iframe src="javascript:alert(`xss`)"&gt;</code> through an HTTP header.'
  difficulty: 4
  hint: 'Finding a piece of displayed information that could originate from an HTTP header is the part of this challenge.'
  hintUrl: 'https://bkimminich.gitbooks.io/pwning-owasp-juice-shop/content/part2/xss.html#perform-a-persisted-xss-attack-through-an-http-header'
  key: httpHeaderXssChallenge
-
  name: 'Multiple Likes'
  category: 'Race Condition'
  description: 'Like any review at least three times as the same user.'
  difficulty: 6
  hint: 'Punctuality is the politeness of kings.'
  hintUrl: 'https://bkimminich.gitbooks.io/pwning-owasp-juice-shop/content/part2/race-condition.html#like-any-review-at-least-three-times-as-the-same-user'
  key: timingAttackChallenge
-
  name: 'SSTi'
  category: 'Injection'
  description: 'Infect the server with juicy malware by abusing arbitrary command execution.'
  difficulty: 6
  hint: 'The search for a personal identity is the life of a man.'
  hintUrl: 'https://bkimminich.gitbooks.io/pwning-owasp-juice-shop/content/part2/injection.html#infect-the-server-with-malware-by-abusing-arbitrary-command-execution'
  key: sstiChallenge
  disabledEnv:
  - Docker
  - Heroku
-
  name: 'SSRF'
  category: 'Broken Access Control'
  description: 'Request a hidden resource on server through server.'
  difficulty: 6
  hint: 'Reverse the Bad and it gets Good again.'
  hintUrl: 'https://bkimminich.gitbooks.io/pwning-owasp-juice-shop/content/part2/broken-access-control.html#request-a-hidden-resource-on-server-through-server'
  key: ssrfChallenge
-
  name: 'Login Amy'
  category: 'Sensitive Data Exposure'
  description: 'Log in with Amy''s original user credentials. (This could take 93.83 billion trillion trillion centuries to brute force, but luckily she did not read the "One Important Final Note")'
  difficulty: 3
  hint: 'This challenge will make you go after a needle in a haystack.'
  hintUrl: 'https://bkimminich.gitbooks.io/pwning-owasp-juice-shop/content/part2/sensitive-data-exposure.html#log-in-with-amys-original-user-credentials'
  key: loginAmyChallenge
-
  name: 'XSS Tier 1.5'
  category: 'XSS'
  description: 'Perform an XSS attack with <code>&lt;script&gt;alert(`xss`)&lt;/script&gt;</code> on a legacy page within the application.'
  difficulty: 2
  hint: 'What is even "better" than homegrown validation based on a RegEx? Homegrown sanitization based on a RegEx!'
  hintUrl: 'https://bkimminich.gitbooks.io/pwning-owasp-juice-shop/content/part2/xss.html#perform-an-xss-attack-on-a-legacy-page-within-the-application'
  key: usernameXssChallenge
-  
  name: 'Reset Bjoern''s Password Tier 1'
  category: 'Broken Authentication'
  description: 'Reset the password of Bjoern''s OWASP account via the <a href="/#/forgot-password">Forgot Password</a> mechanism with <i>the original answer</i> to his security question.'
  difficulty: 3
  hint: 'He might have spoilered it on at least one occasion where a camera was running. Maybe elsewhere as well.'
  hintUrl: 'https://bkimminich.gitbooks.io/pwning-owasp-juice-shop/content/part2/broken-authentication.html#reset-the-password-of-bjoerns-owasp-account-via-the-forgot-password-mechanism'
  key: resetPasswordBjoernOwaspChallenge
-
  name: 'Access Log'
  category: 'Sensitive Data Exposure'
  description: 'Gain access to any access log file of the server.'
  difficulty: 4
  hint: 'Who would want a server access log to be accessible through a web application?'
  hintUrl: 'https://bkimminich.gitbooks.io/pwning-owasp-juice-shop/content/part2/sensitive-data-exposure.html#gain-access-to-any-access-log-file-of-the-server'
  key: accessLogDisclosureChallenge
-
  name: 'DLP Failure Tier 1'
  category: 'Sensitive Data Exposure'
  description: 'Identify an unsafe product that was removed from the shop and <a href="/#/contact">inform the shop</a> which ingredients are dangerous.'
  difficulty: 4
  hint: 'Your own SQLi and someone else''s Ctrl-V will be your accomplices in this challenge!'
  hintUrl: 'https://bkimminich.gitbooks.io/pwning-owasp-juice-shop/content/part2/sensitive-data-exposure.html#identify-an-unsafe-product-that-was-removed-from-the-shop-and-inform-the-shop-which-ingredients-are-dangerous'
  key: dlpPastebinDataLeakChallenge 
-
  name: 'DLP Failure Tier 2'
  category: 'Sensitive Data Exposure'
  description: 'Dumpster dive the Internet for a leaked password and log in to the original user account it belongs to. (Creating a new account with the same password does not qualify as a solution.)'
  difficulty: 5
  hint: 'Once you have it, a technique called "Password Spraying" might prove useful.'
  hintUrl: 'https://bkimminich.gitbooks.io/pwning-owasp-juice-shop/content/part2/sensitive-data-exposure.html#dumpster-dive-the-internet-for-a-leaked-password-and-log-in-to-the-original-user-account-it-belongs-to'
  key: dlpPasswordSprayingChallenge
-
<<<<<<< HEAD
  name: 'XSS Tier 3.5'
  category: 'XSS'
  description: 'Find the hidden promotion video page and perform an XSS attack there.'
  difficulty: 4
  hint: ''
  hintUrl: ''
  key: videoXssChallenge
=======
  name: 'Lost in Recycling'
  category: 'Injection'
  description: 'Find an old <a href="/#/recycle">Recycle request</a> and <a href="/#/contact">inform the shop</a> about its unusual address. (Mention the entire delivery or pickup address in your comment)'
  difficulty: 4
  hint: 'Although we really like environmentalists, please do not spam us with too many requests at a time. We are not that keen on doing another DB cleanup any time soon!'
  hintUrl: 'https://bkimminich.gitbooks.io/pwning-owasp-juice-shop/content/part2/injection.html#find-an-old-recycle-request-and-inform-the-shop-about-its-unusual-address'
  key: recyclesMissingItemChallenge
-
  name: 'Two Factor Authentication'
  category: 'Broken Authentication'
  description: 'Solve the 2FA challenge for user "wurstbrot". (Disabling, bypassing or overwriting his 2FA settings does not count as a solution)'
  difficulty: 5
  hint: 'The 2FA implementation requires to store a secret for every user. You will need to find a way to access this secret in order to solve this challenge.'
  hintUrl: 'https://bkimminich.gitbooks.io/pwning-owasp-juice-shop/content/part2/broken-authentication.html#solve-the-2fa-challenge-for-user-wurstbrot'
  key: twoFactorAuthUnsafeSecretStorageChallenge
-
  name: 'Expired Coupon'
  category: 'Roll your own Security'
  description: 'Successfully redeem an expired campaign coupon code.'
  difficulty: 4
  hint: 'Try to identify past special event or holiday campaigns of the shop first.'
  hintUrl: 'https://bkimminich.gitbooks.io/pwning-owasp-juice-shop/content/part2/roll-your-own-security.html#successfully-redeem-an-expired-campaign-coupon-code'
  key: manipulateClockChallenge
-
  name: 'Privacy Policy Tier 1'
  category: 'Roll your own Security'
  description: 'Read our privacy policy.'
  difficulty: 1
  hint: 'We won''t even ask you to confirm that you did. Just read it. Please. Pretty please.'
  hintUrl: 'https://bkimminich.gitbooks.io/pwning-owasp-juice-shop/content/part2/roll-your-own-security.html#read-our-privacy-policy'
  key: privacyPolicyChallenge
-
  name: 'Privacy Policy Tier 2'
  category: 'Security through Obscurity'
  description: 'Prove that you actually read our privacy policy.'
  difficulty: 3
  hint: 'Now we do ask you to confirm that you read it carefully.'
  hintUrl: 'https://bkimminich.gitbooks.io/pwning-owasp-juice-shop/content/part2/security-through-obscurity.html#prove-that-you-actually-read-our-privacy-policy'
  key: privacyPolicyProofChallenge
>>>>>>> aabf41a5
<|MERGE_RESOLUTION|>--- conflicted
+++ resolved
@@ -632,7 +632,6 @@
   hintUrl: 'https://bkimminich.gitbooks.io/pwning-owasp-juice-shop/content/part2/sensitive-data-exposure.html#dumpster-dive-the-internet-for-a-leaked-password-and-log-in-to-the-original-user-account-it-belongs-to'
   key: dlpPasswordSprayingChallenge
 -
-<<<<<<< HEAD
   name: 'XSS Tier 3.5'
   category: 'XSS'
   description: 'Find the hidden promotion video page and perform an XSS attack there.'
@@ -640,7 +639,7 @@
   hint: ''
   hintUrl: ''
   key: videoXssChallenge
-=======
+-
   name: 'Lost in Recycling'
   category: 'Injection'
   description: 'Find an old <a href="/#/recycle">Recycle request</a> and <a href="/#/contact">inform the shop</a> about its unusual address. (Mention the entire delivery or pickup address in your comment)'
@@ -680,4 +679,4 @@
   hint: 'Now we do ask you to confirm that you read it carefully.'
   hintUrl: 'https://bkimminich.gitbooks.io/pwning-owasp-juice-shop/content/part2/security-through-obscurity.html#prove-that-you-actually-read-our-privacy-policy'
   key: privacyPolicyProofChallenge
->>>>>>> aabf41a5
+  