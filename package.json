{
  "name": "juice-shop",
  "version": "8.0.0-SNAPSHOT",
  "description": "An intentionally insecure JavaScript Web Application",
  "homepage": "http://owasp-juice.shop",
  "author": "Björn Kimminich <bjoern.kimminich@owasp.org> (https://www.owasp.org/index.php/User:Bjoern_Kimminich)",
  "contributors": [
    "Björn Kimminich",
    "Jannik Hollenbach",
    "Timo Pagel",
    "m4l1c3",
    "Shoeb Patel",
    "Josh Grossman",
    "Madhur Wadhwa",
    "Omer Levi Hevroni",
    "Jln Wntr",
    "Aashish Singh",
    "Greg Guthe",
    "Viktor Lindström",
    "Ingo Bente",
    "Aaron Edwards",
    "Yuvraj",
    "Gorka Vicente",
    "Dinis Cruz",
    "Jason Haley",
    "Simon Basset",
    "Ken Friis Larsen",
    "Simon de Lang",
    "battletux",
    "AviD",
    "Achim Grimm",
    "Christian Kühn",
    "Stuart Winter-Tear",
    "Manabu Niseki",
    "Abhishek bundela",
    "Joe Butler",
    "Stephen O'Brien",
    "Johanna",
    "Alvaro Viebrantz"
  ],
  "private": true,
  "keywords": [
    "web security",
    "web application security",
    "webappsec",
    "owasp",
    "pentest",
    "pentesting",
    "security",
    "vulnerable",
    "vulnerability",
    "broken",
    "bodgeit"
  ],
  "dependencies": {
    "body-parser": "~1.18",
    "clarinet": "~0.12.0",
    "colors": "~1.3.0",
<<<<<<< HEAD
    "concurrently": "^3.5.1",
    "config": "~1.31.0",
=======
    "config": "~2.0.0",
>>>>>>> 07b3d74b
    "cookie-parser": "~1.4",
    "cors": "~2.8",
    "dottie": "~2.0",
    "download": "~7.1.0",
    "epilogue-js": "~0.7",
    "errorhandler": "~1.5",
    "express": "~4.16",
    "express-jwt": "0.1.3",
    "express-rate-limit": "~2.11",
    "express-robots": "~0.1",
    "express-security.txt": "~1.0",
    "file-stream-rotator": "~0.2",
    "fs-extra": "~7.0.0",
    "glob": "~7.1.2",
    "grunt": "~1.0",
    "grunt-angular-templates": "~1.1",
    "grunt-contrib-clean": "~1.1",
    "grunt-contrib-compress": "~1.4",
    "grunt-contrib-concat": "~1.0",
    "grunt-contrib-uglify": "~3.4.0",
    "hashids": "~1.1",
    "helmet": "~3.13.0",
    "html-entities": "~1.2",
    "js-yaml": "~3.12",
    "jsonwebtoken": "~8.3",
    "jssha": "~2.3",
    "libxmljs": "0.19.0",
    "marsdb": "~0.6",
    "morgan": "~1.9",
    "multer": "~1.3",
    "ngx-bar-rating": "^1.1.0",
    "notevil": "~1.1",
    "pdfkit": "~0.8",
    "replace": "~1.0.0",
    "request": "~2.86.0",
    "sanitize-html": "1.4.2",
    "sequelize": "^4.35.1",
    "serve-favicon": "~2.5",
    "serve-index": "~1.9",
    "socket.io": "~2.1",
    "sqlite3": "^4.0.1",
    "swagger-ui-express": "~3.0.7",
    "unzipper": "0.8.12",
    "z85": "~0.0"
  },
  "devDependencies": {
    "chai": "~4.1",
    "codeclimate-test-reporter": "~0.5",
    "cross-spawn": "~6.0",
    "form-data": "~2.3",
    "frisby": "~2.1.0",
    "grunt-cli": "~1.2",
    "http-server": "~0.11",
    "jasmine": "~3.1",
    "jasmine-core": "~3.1",
    "jasmine-reporters": "~2.3",
    "jest": "~23.1",
    "karma": "~2.0",
    "karma-chrome-launcher": "~2.2",
    "karma-cli": "~1.0",
    "karma-coverage": "~1.1",
    "karma-jasmine": "~1.1",
    "karma-junit-reporter": "~1.2",
    "karma-phantomjs-launcher": "~1.0",
    "karma-safari-launcher": "~1.0",
    "lcov-result-merger": "~3.1.0",
    "mocha": "~5.2",
    "nyc": "^12.0.2",
    "phantomjs-prebuilt": "~2.1",
    "protractor": "~5.4.0",
    "shelljs": "~0.8",
    "sinon": "~6.0",
    "sinon-chai": "~3.2",
    "socket.io-client": "~2.1",
    "standard": "~11",
    "stryker": "~0",
    "stryker-api": "~0",
    "stryker-html-reporter": "~0",
    "stryker-jasmine": "~0",
    "stryker-javascript-mutator": "~0",
    "stryker-karma-runner": "~0",
    "stryker-mocha-framework": "~0",
    "stryker-mocha-runner": "~0"
  },
  "repository": {
    "type": "git",
    "url": "https://github.com/bkimminich/juice-shop.git"
  },
  "bugs": {
    "url": "https://github.com/bkimminich/juice-shop/issues"
  },
  "license": "MIT",
  "scripts": {
    "postinstall": "npm --prefix ./app install ./app && grunt minify && cd frontend && npm install && cd .. && npm run build",
    "serve": "concurrently --kill-others \"node app\" \"cd frontend && ng serve\"",
    "build": "cd frontend && node --max-old-space-size=8192 ./node_modules/@angular/cli/bin/ng build --aot --prod --output-hashing=none",
    "start": "node app",
    "test": "standard && cd frontend && ng lint && ng test --watch=false && cd .. && nyc --report-dir=./build/reports/coverage/server-tests mocha test/server",
    "frisby": "nyc --report-dir=./build/reports/coverage/api-tests jest --silent -i",
    "preupdate-webdriver": "npm install",
    "update-webdriver": "webdriver-manager update --gecko false",
    "preprotractor": "npm run update-webdriver",
    "protractor": "node test/e2eTests.js",
    "pree2e": "npm install",
    "e2e": "node test/e2eTests.js",
    "stryker": "stryker run stryker.client-conf.js",
    "vagrant": "cd vagrant && vagrant up"
  },
  "engines": {
    "node": "8 - 9"
  },
  "standard": {
    "ignore": [
      "/app/private/**",
      "/vagrant/**",
      "/frontend/**"
    ],
    "env": {
      "jasmine": true,
      "node": true,
      "browser": true,
      "mocha": true,
      "protractor": true
    },
    "global": [
      "angular",
      "inject"
    ]
  },
  "nyc": {
    "include": [
      "lib/*.js",
      "routes/*.js"
    ],
    "all": true,
    "reporter": [
      "lcov",
      "text-summary"
    ]
  },
  "jest": {
    "globalSetup": "./test/apiTestsSetup.js",
    "globalTeardown": "./test/apiTestsTeardown.js",
    "testMatch": [
      "**/test/api/*Spec.js"
    ],
    "testPathIgnorePatterns": [
      "/node_modules/",
      "/app/node_modules/"
    ]
  },
  "greenkeeper": {
    "ignore": [
      "sanitize-html",
      "express-jwt"
    ]
  }
}<|MERGE_RESOLUTION|>--- conflicted
+++ resolved
@@ -56,12 +56,8 @@
     "body-parser": "~1.18",
     "clarinet": "~0.12.0",
     "colors": "~1.3.0",
-<<<<<<< HEAD
     "concurrently": "^3.5.1",
-    "config": "~1.31.0",
-=======
     "config": "~2.0.0",
->>>>>>> 07b3d74b
     "cookie-parser": "~1.4",
     "cors": "~2.8",
     "dottie": "~2.0",
