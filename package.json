{
  "name": "juice-shop",
  "version": "7.5.0-SNAPSHOT",
  "description": "An intentionally insecure JavaScript Web Application",
  "homepage": "http://owasp-juice.shop",
  "author": "Björn Kimminich <bjoern.kimminich@owasp.org> (https://www.owasp.org/index.php/User:Bjoern_Kimminich)",
  "contributors": [
    "Björn Kimminich",
    "Jannik Hollenbach",
    "Timo Pagel",
    "m4l1c3",
    "Shoeb Patel",
    "Josh Grossman",
    "Madhur Wadhwa",
    "Omer Levi Hevroni",
    "Jln Wntr",
    "Aashish Singh",
    "Greg Guthe",
    "Viktor Lindström",
    "Ingo Bente",
    "Aaron Edwards",
    "Yuvraj",
    "Gorka Vicente",
    "Dinis Cruz",
    "Jason Haley",
    "Simon Basset",
    "Ken Friis Larsen",
    "Simon de Lang",
    "battletux",
    "AviD",
    "Achim Grimm",
    "Christian Kühn",
    "Stuart Winter-Tear",
    "Manabu Niseki",
    "Abhishek bundela",
    "Joe Butler",
    "Stephen O'Brien",
    "Johanna",
    "Alvaro Viebrantz"
  ],
  "private": true,
  "keywords": [
    "web security",
    "web application security",
    "webappsec",
    "owasp",
    "pentest",
    "pentesting",
    "security",
    "vulnerable",
    "vulnerability",
    "broken",
    "bodgeit"
  ],
  "dependencies": {
    "body-parser": "~1.18",
    "colors": "~1.3.0",
    "config": "~2.0.0",
    "cookie-parser": "~1.4",
    "cors": "~2.8",
    "dottie": "~2.0",
    "download": "~7.1.0",
    "epilogue-js": "~0.7",
    "errorhandler": "~1.5",
    "express": "~4.16",
    "express-jwt": "0.1.3",
    "express-rate-limit": "~2.12.2",
    "express-security.txt": "~1.0",
<<<<<<< HEAD
    "express-robots": "~0.1",
    "file-stream-rotator": "~0.3.0",
=======
    "express-robots-txt": "~0.4",
    "file-stream-rotator": "~0.2",
>>>>>>> 6604af2d
    "fs-extra": "~7.0.0",
    "glob": "~7.1.2",
    "grunt": "~1.0",
    "grunt-angular-templates": "~1.1",
    "grunt-contrib-clean": "~1.1",
    "grunt-contrib-compress": "~1.4",
    "grunt-contrib-concat": "~1.0",
    "grunt-contrib-uglify": "~3.4.0",
    "hashids": "~1.1",
    "helmet": "~3.13.0",
    "html-entities": "~1.2",
    "js-yaml": "~3.12",
    "jsonwebtoken": "~8.3",
    "jssha": "~2.3",
    "libxmljs": "0.19.0",
    "marsdb": "~0.6",
    "morgan": "~1.9",
    "multer": "~1.3",
    "notevil": "~1.1",
    "pdfkit": "~0.8",
    "replace": "~1.0.0",
    "request": "~2.88.0",
    "sanitize-html": "1.4.2",
    "sequelize": "^4.35.1",
    "serve-favicon": "~2.5",
    "serve-index": "~1.9",
    "socket.io": "~2.1",
    "sqlite3": "~4.0.0",
    "swagger-ui-express": "~3.0.7",
    "z85": "~0.0"
  },
  "devDependencies": {
    "chai": "~4.1",
    "codeclimate-test-reporter": "~0.5",
    "cross-spawn": "~6.0",
    "form-data": "~2.3",
    "frisby": "~2.1.0",
    "grunt-cli": "~1.2",
    "http-server": "~0.11",
    "jasmine": "~3.2.0",
    "jasmine-core": "~3.2.0",
    "jasmine-reporters": "~2.3",
    "jest": "~23.1",
    "karma": "~3.0.0",
    "karma-chrome-launcher": "~2.2",
    "karma-cli": "~1.0",
    "karma-coverage": "~1.1",
    "karma-jasmine": "~1.1",
    "karma-junit-reporter": "~1.2",
    "karma-phantomjs-launcher": "~1.0",
    "karma-safari-launcher": "~1.0",
    "lcov-result-merger": "~3.1.0",
    "mocha": "~5.2",
    "nyc": "^12.0.2",
    "phantomjs-prebuilt": "~2.1",
    "protractor": "~5.4.0",
    "shelljs": "~0.8",
    "sinon": "~6.0",
    "sinon-chai": "~3.2",
    "socket.io-client": "~2.1",
    "standard": "~11",
    "stryker": "~0",
    "stryker-api": "~0",
    "stryker-html-reporter": "~0",
    "stryker-jasmine": "~0",
    "stryker-javascript-mutator": "~0",
    "stryker-karma-runner": "~0",
    "stryker-mocha-framework": "~0.11.2",
    "stryker-mocha-runner": "~0"
  },
  "repository": {
    "type": "git",
    "url": "https://github.com/bkimminich/juice-shop.git"
  },
  "bugs": {
    "url": "https://github.com/bkimminich/juice-shop/issues"
  },
  "license": "MIT",
  "scripts": {
    "postinstall": "npm --prefix ./app install ./app && grunt minify",
    "start": "node app",
    "test": "standard && karma start karma.conf.js && nyc --report-dir=./build/reports/coverage/server-tests mocha test/server",
    "frisby": "nyc --report-dir=./build/reports/coverage/api-tests jest --silent -i",
    "preupdate-webdriver": "npm install",
    "update-webdriver": "webdriver-manager update --gecko false",
    "preprotractor": "npm run update-webdriver",
    "protractor": "node test/e2eTests.js",
    "stryker": "stryker run stryker.client-conf.js",
    "vagrant": "cd vagrant && vagrant up"
  },
  "engines": {
    "node": "8 - 10"
  },
  "standard": {
    "ignore": [
      "/app/private/**",
      "/vagrant/**"
    ],
    "env": {
      "jasmine": true,
      "node": true,
      "browser": true,
      "mocha": true,
      "protractor": true
    },
    "global": [
      "angular",
      "inject"
    ]
  },
  "nyc": {
    "include": [
      "lib/*.js",
      "routes/*.js"
    ],
    "all": true,
    "reporter": [
      "lcov",
      "text-summary"
    ]
  },
  "jest": {
    "testURL": "http://localhost",
    "globalSetup": "./test/apiTestsSetup.js",
    "globalTeardown": "./test/apiTestsTeardown.js",
    "testMatch": [
      "**/test/api/*Spec.js"
    ],
    "testPathIgnorePatterns": [
      "/node_modules/",
      "/app/node_modules/"
    ]
  },
  "greenkeeper": {
    "ignore": [
      "sanitize-html",
      "express-jwt"
    ]
  }
}<|MERGE_RESOLUTION|>--- conflicted
+++ resolved
@@ -66,13 +66,8 @@
     "express-jwt": "0.1.3",
     "express-rate-limit": "~2.12.2",
     "express-security.txt": "~1.0",
-<<<<<<< HEAD
-    "express-robots": "~0.1",
-    "file-stream-rotator": "~0.3.0",
-=======
     "express-robots-txt": "~0.4",
-    "file-stream-rotator": "~0.2",
->>>>>>> 6604af2d
+    "file-stream-rotator": "~0.3",
     "fs-extra": "~7.0.0",
     "glob": "~7.1.2",
     "grunt": "~1.0",
