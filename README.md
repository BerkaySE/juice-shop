# ![Juice Shop Logo](https://raw.githubusercontent.com/bkimminich/juice-shop/master/frontend/src/assets/public/images/JuiceShop_Logo_100px.png) OWASP Juice Shop [![OWASP Flagship](https://img.shields.io/badge/owasp-flagship%20project-48A646.svg)](https://www.owasp.org/index.php/OWASP_Project_Inventory#tab=Flagship_Projects) [![GitHub release](https://img.shields.io/github/release/bkimminich/juice-shop.svg)](https://github.com/bkimminich/juice-shop/releases/latest) [![Twitter Follow](https://img.shields.io/twitter/follow/owasp_juiceshop.svg?style=social&label=Follow)](https://twitter.com/owasp_juiceshop) [![Subreddit subscribers](https://img.shields.io/reddit/subreddit-subscribers/owasp_juiceshop?style=social)](https://reddit.com/r/owasp_juiceshop)

[![Build Status](https://travis-ci.org/bkimminich/juice-shop.svg?branch=master)](https://travis-ci.org/bkimminich/juice-shop)
[![Docker Cloud Build Status](https://img.shields.io/docker/cloud/build/bkimminich/juice-shop.svg)](https://cloud.docker.com/repository/docker/bkimminich/juice-shop/builds)
[![Test Coverage](https://api.codeclimate.com/v1/badges/2a7af720d39b08a09904/test_coverage)](https://codeclimate.com/github/bkimminich/juice-shop/test_coverage)
[![Maintainability](https://api.codeclimate.com/v1/badges/2a7af720d39b08a09904/maintainability)](https://codeclimate.com/github/bkimminich/juice-shop/maintainability)
[![Code Climate technical debt](https://img.shields.io/codeclimate/tech-debt/bkimminich/juice-shop)](https://codeclimate.com/github/bkimminich/juice-shop/trends/technical_debt)
[![CII Best Practices](https://bestpractices.coreinfrastructure.org/projects/223/badge)](https://bestpractices.coreinfrastructure.org/projects/223)
![GitHub stars](https://img.shields.io/github/stars/bkimminich/juice-shop.svg?label=GitHub%20%E2%98%85&style=flat)
[![Contributor Covenant](https://img.shields.io/badge/Contributor%20Covenant-v2.0%20adopted-ff69b4.svg)](CODE_OF_CONDUCT.md)

> [The most trustworthy online shop out there.](https://twitter.com/dschadow/status/706781693504589824)
> ([@dschadow](https://github.com/dschadow)) —
> [The best juice shop on the whole internet!](https://twitter.com/shehackspurple/status/907335357775085568)
> ([@shehackspurple](https://twitter.com/shehackspurple)) —
> [Actually the most bug-free vulnerable application in existence!](https://youtu.be/TXAztSpYpvE?t=26m35s)
> ([@vanderaj](https://twitter.com/vanderaj)) —
> [First you 😂😂then you 😢](https://twitter.com/kramse/status/1073168529405472768)
> ([@kramse](https://twitter.com/kramse)) —
> [But this doesn't have anything to do with juice.](https://twitter.com/coderPatros/status/1199268774626488320)
> ([@coderPatros' wife](https://twitter.com/coderPatros))

OWASP Juice Shop is probably the most modern and sophisticated insecure
web application! It can be used in security trainings, awareness demos,
CTFs and as a guinea pig for security tools! Juice Shop encompasses
vulnerabilities from the entire
[OWASP Top Ten](https://www.owasp.org/index.php/OWASP_Top_Ten) along
with many other security flaws found in real-world applications!

![Juice Shop Screenshot Slideshow](screenshots/slideshow.gif)

For a detailed introduction, full list of features and architecture
overview please visit the official project page:
<https://owasp-juice.shop>

## Setup

> You can find some less common installation variations in
> [the _Running OWASP Juice Shop_ documentation](https://pwning.owasp-juice.shop/part1/running.html).

### Deploy on Heroku (free ($0/month) dyno)

1. [Sign up to Heroku](https://signup.heroku.com/) and
   [log in to your account](https://id.heroku.com/login)
2. Click the button below and follow the instructions

[![Deploy](https://www.herokucdn.com/deploy/button.svg)](https://heroku.com/deploy)

> This is the quickest way to get a running instance of Juice Shop! If
> you have forked this repository, the deploy button will automatically
> pick up your fork for deployment! As long as you do not perform any
> DDoS attacks you are free to use any tools or scripts to hack your
> Juice Shop instance on Heroku!

### From Sources

![GitHub repo size](https://img.shields.io/github/repo-size/bkimminich/juice-shop.svg)

1. Install [node.js](#nodejs-version-compatibility)
2. Run `git clone https://github.com/bkimminich/juice-shop.git` (or
   clone [your own fork](https://github.com/bkimminich/juice-shop/fork)
   of the repository)
3. Go into the cloned folder with `cd juice-shop`
4. Run `npm install` (only has to be done before first start or when you
   change the source code)
5. Run `npm start`
6. Browse to <http://localhost:3000>

### Packaged Distributions

[![GitHub release](https://img.shields.io/github/downloads/bkimminich/juice-shop/total.svg)](https://github.com/bkimminich/juice-shop/releases/latest)
[![SourceForge](https://img.shields.io/sourceforge/dm/juice-shop?label=sourceforge%20downloads)](https://sourceforge.net/projects/juice-shop/)
[![SourceForge](https://img.shields.io/sourceforge/dt/juice-shop?label=sourceforge%20downloads)](https://sourceforge.net/projects/juice-shop/)

1. Install a 64bit [node.js](#nodejs-version-compatibility) on your
   Windows, MacOS or Linux machine
2. Download `juice-shop-<version>_<node-version>_<os>_x64.zip` (or
   `.tgz`) attached to
   [latest release](https://github.com/bkimminich/juice-shop/releases/latest)
3. Unpack and `cd` into the unpacked folder
4. Run `npm start`
5. Browse to <http://localhost:3000>

> Each packaged distribution includes some binaries for `sqlite3` and
> `libxmljs` bound to the OS and node.js version which `npm install` was
> executed on.

### Docker Container

[![Docker Automated build](https://img.shields.io/docker/automated/bkimminich/juice-shop.svg)](https://registry.hub.docker.com/u/bkimminich/juice-shop/)
[![Docker Pulls](https://img.shields.io/docker/pulls/bkimminich/juice-shop.svg)](https://registry.hub.docker.com/u/bkimminich/juice-shop/)
![Docker Stars](https://img.shields.io/docker/stars/bkimminich/juice-shop.svg)
[![](https://images.microbadger.com/badges/image/bkimminich/juice-shop.svg)](https://microbadger.com/images/bkimminich/juice-shop "Get your own image badge on microbadger.com")
[![](https://images.microbadger.com/badges/version/bkimminich/juice-shop.svg)](https://microbadger.com/images/bkimminich/juice-shop "Get your own version badge on microbadger.com")

1. Install [Docker](https://www.docker.com)
2. Run `docker pull bkimminich/juice-shop`
3. Run `docker run --rm -p 3000:3000 bkimminich/juice-shop`
4. Browse to <http://localhost:3000> (on macOS and Windows browse to
   <http://192.168.99.100:3000> if you are using docker-machine instead
   of the native docker installation)

### Vagrant

1. Install [Vagrant](https://www.vagrantup.com/downloads.html) and
   [Virtualbox](https://www.virtualbox.org/wiki/Downloads)
2. Run `git clone https://github.com/bkimminich/juice-shop.git` (or
   clone [your own fork](https://github.com/bkimminich/juice-shop/fork)
   of the repository)
3. Run `cd vagrant && vagrant up`
4. Browse to [192.168.33.10:3000](http://192.168.33.10:3000)

### Amazon EC2 Instance

1. In the _EC2_ sidenav select _Instances_ and click _Launch Instance_
2. In _Step 1: Choose an Amazon Machine Image (AMI)_ choose an _Amazon
   Linux AMI_ or _Amazon Linux 2 AMI_
3. In _Step 3: Configure Instance Details_ unfold _Advanced Details_ and
   copy the script below into _User Data_
4. In _Step 6: Configure Security Group_ add a _Rule_ that opens port 80
   for HTTP
5. Launch your instance
6. Browse to your instance's public DNS

```
#!/bin/bash
yum update -y
yum install -y docker
service docker start
docker pull bkimminich/juice-shop
docker run -d -p 80:3000 bkimminich/juice-shop
```

### Azure Container Instance

1. Open and login (via `az login`) to your
   [Azure CLI](https://azure.github.io/projects/clis/) **or** login to
   the [Azure Portal](https://portal.azure.com), open the _CloudShell_
   and then choose _Bash_ (not PowerShell).
2. Create a resource group by running `az group create --name <group
   name> --location <location name, e.g. "centralus">`
3. Create a new container by running `az container create
   --resource-group <group name> --name <container name> --image
   bkimminich/juice-shop --dns-name-label <dns name label> --ports 3000
   --ip-address public`
4. Your container will be available at `http://<dns name
   label>.<location name>.azurecontainer.io:3000`

## Node.js version compatibility

![GitHub package.json dynamic](https://img.shields.io/github/package-json/cpu/bkimminich/juice-shop)
![GitHub package.json dynamic](https://img.shields.io/github/package-json/os/bkimminich/juice-shop)

OWASP Juice Shop officially supports the following versions of
[node.js](http://nodejs.org) in line as close as possible with the
official [node.js LTS schedule](https://github.com/nodejs/LTS). Docker
images and packaged distributions are offered accordingly.

| node.js  | Supported            | [Packaged Distributions](#packaged-distributions)                                                                                                                                                                                                                 | [Docker image](#docker-container) tags                                                       |
|:---------|:---------------------|:------------------------------------------------------------------------------------------------------------------------------------------------------------------------------------------------------------------------------------------------------------------|:---------------------------------------------------------------------------------------------|
| 13.x     | :heavy_check_mark:   | [![Windows](docs/win32.png)](https://github.com/bkimminich/juice-shop/releases/latest) [![Linux](docs/linux.png)](https://github.com/bkimminich/juice-shop/releases/latest) [![MacOS](docs/darwin.png)](https://github.com/bkimminich/juice-shop/releases/latest) |                                                                                              |
| __12.x__ | :heavy_check_mark:   | [![Windows](docs/win32.png)](https://github.com/bkimminich/juice-shop/releases/latest) [![Linux](docs/linux.png)](https://github.com/bkimminich/juice-shop/releases/latest) [![MacOS](docs/darwin.png)](https://github.com/bkimminich/juice-shop/releases/latest) | __`latest`__ (current official `master` release), `snapshot` (preview from `develop` branch) |
| 11.x     | (:heavy_check_mark:) |                                                                                                                                                                                                                                                                   |                                                                                              |
| 10.x     | :heavy_check_mark:   | [![Windows](docs/win32.png)](https://github.com/bkimminich/juice-shop/releases/latest) [![Linux](docs/linux.png)](https://github.com/bkimminich/juice-shop/releases/latest) [![MacOS](docs/darwin.png)](https://github.com/bkimminich/juice-shop/releases/latest) |                                                                                              |
| <10.x    | :x:                  |                                                                                                                                                                                                                                                                   |                                                                                              |

## Demo

Feel free to have a look at the latest version of OWASP Juice Shop:
<http://demo.owasp-juice.shop>

> This is a deployment-test and sneak-peek instance only! You are __not
> supposed__ to use this instance for your own hacking endeavours! No
> guaranteed uptime! Guaranteed stern looks if you break it!

## Customization

Via a YAML configuration file in `/config`, the OWASP Juice Shop can be
customized in its content and look & feel.

For detailed instructions and examples please refer to
[our _Customization_ documentation](https://pwning.owasp-juice.shop/part1/customization.html).

## CTF-Extension

If you want to run OWASP Juice Shop as a Capture-The-Flag event, we
recommend you set it up along with a [CTFd](https://ctfd.io) or
[FBCTF](https://github.com/facebook/fbctf) server conveniently using the
official
[`juice-shop-ctf-cli`](https://www.npmjs.com/package/juice-shop-ctf-cli)
tool.

For step-by-step instructions and examples please refer to
[the _Hosting a CTF event_ chapter](https://pwning.owasp-juice.shop/part1/ctf.html)
of our companion guide ebook.

## Troubleshooting [![Gitter](http://img.shields.io/badge/gitter-join%20chat-1dce73.svg)](https://gitter.im/bkimminich/juice-shop)

If you need help with the application setup please check our
[our existing _Troubleshooting_](https://pwning.owasp-juice.shop/appendix/troubleshooting.html)
guide. If this does not solve your issue please post your specific
problem or question in the
[Gitter Chat](https://gitter.im/bkimminich/juice-shop) where community
members can best try to help you.

:stop_sign: **Please avoid opening GitHub issues for support requests or
questions!**

## Documentation

### Pwning OWASP Juice Shop [![Write Goodreads Review](https://img.shields.io/badge/goodreads-write%20review-47129532.svg)](https://www.goodreads.com/review/edit/47129532)

This is the official companion guide to the OWASP Juice Shop. It will
give you a complete overview of the vulnerabilities found in the
application including hints how to spot and exploit them. In the
appendix you will even find complete step-by-step solutions to every
challenge. [Pwning OWASP Juice Shop](https://leanpub.com/juice-shop) is
published under
[CC BY-NC-ND 4.0](https://creativecommons.org/licenses/by-nc-nd/4.0/)
and is available **for free** in PDF, Kindle and ePub format. You can
also [browse the full content online](https://pwning.owasp-juice.shop)!

[![Pwning OWASP Juice Shop Cover](https://raw.githubusercontent.com/bkimminich/pwning-juice-shop/master/cover_small.jpg)](https://leanpub.com/juice-shop)

### Slide Decks

* [Introduction Slide Deck](http://bkimminich.github.io/juice-shop) in
  HTML5
* [PDF of the Intro Slide Deck](docs/OWASP%20Juice%20Shop%20-%20An%20intentionally%20insecure%20JavaScript%20Web%20Application.pdf)

## Contributing [![GitHub contributors](https://img.shields.io/github/contributors/bkimminich/juice-shop.svg)](https://github.com/bkimminich/juice-shop/graphs/contributors) [![JavaScript Style Guide](https://img.shields.io/badge/code%20style-standard-brightgreen.svg)](http://standardjs.com/) [![Crowdin](https://d322cqt584bo4o.cloudfront.net/owasp-juice-shop/localized.svg)](https://crowdin.com/project/owasp-juice-shop) [![Bountysource Activity](https://img.shields.io/bountysource/team/juice-shop/activity.svg)](https://www.bountysource.com/teams/juice-shop) ![GitHub issues by-label](https://img.shields.io/github/issues/bkimminich/juice-shop/help%20wanted.svg) ![GitHub issues by-label](https://img.shields.io/github/issues/bkimminich/juice-shop/good%20first%20issue.svg)

We are always happy to get new contributors on board! Please check
[CONTRIBUTING.md](CONTRIBUTING.md) to learn how to
[contribute to our codebase](CONTRIBUTING.md#code-contributions) or the
[translation into different languages](CONTRIBUTING.md#i18n-contributions)!

## References

Did you write a blog post, magazine article or do a podcast about or
mentioning OWASP Juice Shop? Or maybe you held or joined a conference
talk or meetup session, a hacking workshop or public training where this
project was mentioned?

Add it to our ever-growing list of [REFERENCES.md](REFERENCES.md) by
forking and opening a Pull Request!

## Merchandise

* On [Spreadshirt.com](http://shop.spreadshirt.com/juiceshop) and
  [Spreadshirt.de](http://shop.spreadshirt.de/juiceshop) you can get
  some swag (Shirts, Hoodies, Mugs) with the official OWASP Juice Shop
  logo
* On
  [StickerYou.com](https://www.stickeryou.com/products/owasp-juice-shop/794)
  you can get variants of the OWASP Juice Shop logo as single stickers
  to decorate your laptop with. They can also print magnets, iron-ons,
  sticker sheets and temporary tattoos.

The most honorable way to get some stickers is to
[contribute to the project](https://pwning.owasp-juice.shop/part3/contribution.html)
by fixing an issue, finding a serious bug or submitting a good idea for
a new challenge!

We're also happy to supply you with stickers if you organize a meetup or
conference talk where you use or talk about or hack the OWASP Juice
Shop! Just
[contact the mailing list](mailto:owasp_juice_shop_project@lists.owasp.org)
or [the project leader](mailto:bjoern.kimminich@owasp.org) to discuss
your plans! !

## Donations [![](https://img.shields.io/badge/support-owasp%20juice%20shop-blue)](https://owasp.org/donate/?reponame=www-project-juice-shop&title=OWASP+Juice+Shop)

The OWASP Foundation gratefully accepts donations via Stripe. Projects
such as Juice Shop can then request reimbursement for expenses (like
those listed above) from the Foundation. If you'd like to express your
support of the Juice Shop project, please make sure to tick the
"Publicly list me as a supporter of OWASP Juice Shop" checkbox on the
donation form. You can find our more about donations and how they are
used here:

<<<<<<< HEAD
PayPal donations via above button go to the OWASP Foundations and are
earmarked for "Juice Shop". This is the preferred and most convenient
way to support the project.

### Credit Card (through RegOnline)

OWASP hosts a
[donation form on RegOnline](https://www.regonline.com/Register/Checkin.aspx?EventID=1044369).
Refer to the
[Credit card donation step-by-step](https://pwning.owasp-juice.shop/part3/donations.html#credit-card-donation-step-by-step)
guide for help with filling out the donation form correctly.
=======
<https://pwning.owasp-juice.shop/part3/donations.html>
>>>>>>> ee7cc608

## Contributors

The OWASP Juice Shop core project team are:

- [Björn Kimminich](https://github.com/bkimminich) aka `bkimminich`
  ([Project Leader](https://www.owasp.org/index.php/Projects/Project_Leader_Responsibilities))
  [![Keybase PGP](https://img.shields.io/keybase/pgp/bkimminich)](https://keybase.io/bkimminich)
- [Jannik Hollenbach](https://github.com/J12934) aka `J12934`
- [Timo Pagel](https://github.com/wurstbrot) aka `wurstbrot`

For a list of all contributors to the OWASP Juice Shop please visit our
[HALL_OF_FAME.md](HALL_OF_FAME.md).

## Licensing [![license](https://img.shields.io/github/license/bkimminich/juice-shop.svg)](LICENSE)

This program is free software: you can redistribute it and/or modify it
under the terms of the [MIT license](LICENSE). OWASP Juice Shop and any
contributions are Copyright © by Bjoern Kimminich 2014-2020.

![Juice Shop Logo](https://raw.githubusercontent.com/bkimminich/juice-shop/master/frontend/src/assets/public/images/JuiceShop_Logo_400px.png)<|MERGE_RESOLUTION|>--- conflicted
+++ resolved
@@ -279,21 +279,7 @@
 donation form. You can find our more about donations and how they are
 used here:
 
-<<<<<<< HEAD
-PayPal donations via above button go to the OWASP Foundations and are
-earmarked for "Juice Shop". This is the preferred and most convenient
-way to support the project.
-
-### Credit Card (through RegOnline)
-
-OWASP hosts a
-[donation form on RegOnline](https://www.regonline.com/Register/Checkin.aspx?EventID=1044369).
-Refer to the
-[Credit card donation step-by-step](https://pwning.owasp-juice.shop/part3/donations.html#credit-card-donation-step-by-step)
-guide for help with filling out the donation form correctly.
-=======
 <https://pwning.owasp-juice.shop/part3/donations.html>
->>>>>>> ee7cc608
 
 ## Contributors
 
